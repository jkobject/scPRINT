--- conflicted
+++ resolved
@@ -21,10 +21,6 @@
 import urllib.request
 
 
-<<<<<<< HEAD
-
-=======
->>>>>>> cf6130b1
 import io
 from biomart import BiomartServer
 
