import scanpy as sc
import numpy as np
import matplotlib.pyplot as plt
import torch

from scdataloader.data import SimpleAnnDataset
from scdataloader import Collator
from scprint.model import utils
import bionty as bt
from torch.utils.data import DataLoader
from typing import Tuple
import sklearn.metrics
import pandas as pd

from lightning.pytorch import Trainer
import anndata as ad

from typing import List, Optional
from anndata import AnnData
from scprint.tasks import compute_corr
from scdataloader import Preprocessor

from scipy.sparse import issparse

from scipy.stats import spearmanr
import os

from . import knn_smooth

FILE_DIR = os.path.dirname(os.path.realpath(__file__))


class Denoiser:
    def __init__(
        self,
        model: torch.nn.Module,
        batch_size: int = 10,
        num_workers: int = 1,
        max_len: int = 20_000,
        precision: str = "16-mixed",
        how="most var",
        organisms: List[str] = [
            "NCBITaxon:9606",
        ],
        plot_corr_size: int = 64,
        doplot: bool = True,
        predict_depth_mult: int = 4,
        downsample: Optional[float] = None,
        devices: List[int] = [0],
    ):
        """
        Embedder a class to embed and annotate cells using a model

        Args:
            model (torch.nn.Module): The model to be used for embedding and annotating cells.
            batch_size (int, optional): The size of the batches to be used in the DataLoader. Defaults to 64.
            num_workers (int, optional): The number of worker processes to use for data loading. Defaults to 8.
            how (str, optional): The method to be used for selecting valid genes. Defaults to "most expr".
            max_len (int, optional): The maximum length of the gene sequence. Defaults to 1000.
            add_zero_genes (int, optional): The number of zero genes to add to the gene sequence. Defaults to 100.
            precision (str, optional): The precision to be used in the Trainer. Defaults to "16-mixed".
            organisms (List[str], optional): The list of organisms to be considered. Defaults to [ "NCBITaxon:9606", ].
            pred_embedding (List[str], optional): The list of labels to be used for plotting embeddings. Defaults to [ "cell_type_ontology_term_id", "disease_ontology_term_id", "self_reported_ethnicity_ontology_term_id", "sex_ontology_term_id", ].
            model_name (str, optional): The name of the model to be used. Defaults to "scprint".
            output_expression (str, optional): The type of output expression to be used. Can be one of "all", "sample", "none". Defaults to "sample".
        """
        self.model = model
        self.batch_size = batch_size
        self.num_workers = num_workers
        self.max_len = max_len
        self.organisms = organisms
        self.plot_corr_size = plot_corr_size
        self.doplot = doplot
<<<<<<< HEAD
        self.predict_depth_mult = predict_depth_mult
=======
        self.how=how
>>>>>>> 58a60ff2
        self.downsample = downsample
        self.precision = precision
        #self.trainer = Trainer(precision=precision, devices=devices)
        # subset_hvg=1000, use_layer='counts', is_symbol=True,force_preprocess=True, skip_validate=True)

    def __call__(self, adata: AnnData):
        if os.path.exists("collator_output.txt"):
            os.remove("collator_output.txt")
        random_indices = None
        if self.plot_corr_size < adata.shape[0]:
            random_indices = np.random.randint(
                low=0, high=adata.shape[0], size=self.plot_corr_size
            )
            adataset = SimpleAnnDataset(
                adata[random_indices], obs_to_output=[
                    "organism_ontology_term_id"]
            )
        else:
            adataset = SimpleAnnDataset(
                adata, obs_to_output=["organism_ontology_term_id"]
            )
        if self.how == "most var":
            sc.pp.highly_variable_genes(
                adata, flavor="seurat_v3", n_top_genes=self.max_len, span=0.99)
            genelist = adata.var.index[adata.var.highly_variable]
            print(len(genelist))
        col = Collator(
            organisms=self.organisms,
            valid_genes=self.model.genes,
            max_len=self.max_len,
            how="some" if self.how == "most var" else self.how,
            genelist=genelist if self.how == "most var" else [],
            downsample=self.downsample,
            save_output=True,
        )
        dataloader = DataLoader(
            adataset,
            collate_fn=col,
            batch_size=self.batch_size,
            num_workers=self.num_workers,
            shuffle=False,
        )

        self.model.doplot = self.doplot
<<<<<<< HEAD
        self.model.on_predict_epoch_start()
        self.model.eval()
        with torch.autocast(device_type="cuda", dtype=torch.float16):
            for batch in dataloader:
                gene_pos, expression, depth = (batch["genes"], batch["x"], batch["depth"])
                gene_pos, expression, depth = gene_pos.to("cuda"), expression.to("cuda"), depth.to("cuda")
                self.model._predict(gene_pos, expression, depth, predict_mode="denoise", depth_mult=self.predict_depth_mult)
=======
        self.trainer.predict(self.model, dataloader)
        self.genes = self.model.pos if self.how != "most var" else list(set(self.model.genes) & set(genelist))
>>>>>>> 58a60ff2
        if self.downsample is not None:
            reco = self.model.expr_pred[0]
            reco = reco.cpu().numpy()
            noisy = np.loadtxt("collator_output.txt")
            if random_indices is not None:
                true = adata.X[random_indices]
            else:
                true = adata.X
            true = true.toarray() if issparse(true) else true
            if self.how=="most var":
                true = true[
                    :, adata.var.index.isin(self.genes)
                ]
                # noisy[true==0]=0
            else:
                true = np.vstack([true[i, adata.var.index.get_indexer(np.array(self.model.genes)[val])].copy() for i, val in enumerate(self.genes.cpu().numpy())])
            # reco[true==0] = 0
            # import pdb
            # pdb.set_trace()
            # reco[reco!=0] = 2
            # corr_coef = np.corrcoef(
            #    np.vstack([reco[true!=0], noisy[true!=0], true[true!=0]])
            # )
            corr_coef, p_value = spearmanr(
                np.vstack(
                    [reco[true != 0], noisy[true != 0], true[true != 0]]).T
            )
            metrics = {
                "reco2noisy": corr_coef[0, 1],
                "reco2full": corr_coef[0, 2],
                "noisy2full": corr_coef[1, 2],
            }
            # corr_coef[p_value > 0.05] = 0
            # if self.doplot:
            #    plt.figure(figsize=(10, 5))
            #    plt.imshow(
            #        corr_coef, cmap="coolwarm", interpolation="none", vmin=-1, vmax=1
            #    )
            #    plt.colorbar()
            #    plt.title("Expression Correlation Coefficient")
            #    plt.show()
            # metrics = {
            #    "reco2noisy": np.mean(
            #        corr_coef[
            #            self.plot_corr_size : self.plot_corr_size * 2, : self.plot_corr_size
            #        ].diagonal()
            #    ),
            #    "reco2full": np.mean(
            #        corr_coef[self.plot_corr_size * 2 :, : self.plot_corr_size].diagonal()
            #    ),
            #    "noisy2full": np.mean(
            #        corr_coef[
            #            self.plot_corr_size * 2 :,
            #            self.plot_corr_size : self.plot_corr_size * 2,
            #        ].diagonal()
            #    ),
            # }
            return metrics, random_indices, self.genes, self.model.expr_pred[0]
        else:
            return random_indices, self.genes, self.model.expr_pred[0]

# testdatasets=['/R4ZHoQegxXdSFNFY5LGe.h5ad', '/SHV11AEetZOms4Wh7Ehb.h5ad',
# '/V6DPJx8rP3wWRQ43LMHb.h5ad', '/Gz5G2ETTEuuRDgwm7brA.h5ad', '/YyBdEsN89p2aF4xJY1CW.h5ad',
# '/SO5yBTUDBgkAmz0QbG8K.h5ad', '/r4iCehg3Tw5IbCLiCIbl.h5ad', '/SqvXr3i3PGXM8toXzUf9.h5ad',
# '/REIyQZE6OMZm1S3W2Dxi.h5ad', '/rYZ7gs0E0cqPOLONC8ia.h5ad', '/FcwMDDbAQPNYIjcYNxoc.h5ad',
# '/fvU5BAMJrm7vrgDmZM0z.h5ad', '/gNNpgpo6gATjuxTE7CCp.h5ad'],


def default_benchmark(model, default_dataset=FILE_DIR+"/../../data/r4iCehg3Tw5IbCLiCIbl.h5ad"):
    adata = sc.read_h5ad(default_dataset)
    denoise = Denoiser(
        model,
        batch_size=40,
        max_len=4000,
        plot_corr_size=480,
        doplot=False,
        predict_depth_mult=10,
        downsample=0.7,
        devices=1,
    )
    return denoise(adata)[0]


def open_benchmark(model):
    adata = sc.read(
        FILE_DIR+"/../../data/pancreas_atlas.h5ad",
        backup_url="https://figshare.com/ndownloader/files/24539828",
    )
    adata = adata[adata.obs.tech == "inDrop1"]

    train, test = split_molecules(
        adata.layers['counts'].round().astype(int), 0.9)
    is_missing = np.array(train.sum(axis=0) == 0)
    true = adata.copy()
    true.X = test
    adata.layers['counts'] = train
    test = test[:, ~is_missing.flatten()]
    adata = adata[:, ~is_missing.flatten()]

    adata.obs['organism_ontology_term_id'] = "NCBITaxon:9606"
    preprocessor = Preprocessor(subset_hvg=3000, use_layer='counts', is_symbol=True,
                                force_preprocess=True, skip_validate=True, do_postp=False)
    nadata = preprocessor(adata.copy())

    denoise = Denoiser(
        model,
        batch_size=32,
        max_len=15_800,
        plot_corr_size=10_000,
        doplot=False,
        predict_depth_mult=1.2,
        downsample=None,
    )
    expr = denoise(nadata)
    denoised = ad.AnnData(expr.cpu().numpy(), var=nadata.var.loc[np.array(
        denoise.model.genes)[denoise.model.pos[0].cpu().numpy().astype(int)]])
    denoised = denoised[:, denoised.var.symbol.isin(true.var.index)]
    loc = true.var.index.isin(denoised.var.symbol)
    true = true[:, loc]
    train = train[:, loc]

    # Ensure expr and adata are aligned by reordering expr to match adata's .var order
    denoised = denoised[:, denoised.var.set_index(
        'symbol').index.get_indexer(true.var.index)]
    denoised.X = np.maximum(denoised.X - train.astype(float), 0)
    # scaling and transformation
    target_sum = 1e4

    sc.pp.normalize_total(true, target_sum)
    sc.pp.log1p(true)

    sc.pp.normalize_total(denoised, target_sum)
    sc.pp.log1p(denoised)

    error_mse = sklearn.metrics.mean_squared_error(
        true.X, denoised.X
    )
    # scaling
    initial_sum = train.sum()
    target_sum = true.X.sum()
    denoised.X = denoised.X * target_sum / initial_sum
    error_poisson = poisson_nll_loss(true.X, denoised.X)
    return {"error_poisson": error_poisson, "error_mse": error_mse}


def mse(test_data, denoised_data, target_sum=1e4):
    sc.pp.normalize_total(test_data, target_sum)
    sc.pp.log1p(test_data)

    sc.pp.normalize_total(denoised_data, target_sum)
    sc.pp.log1p(denoised_data)

    print("Compute mse value", flush=True)
    return sklearn.metrics.mean_squared_error(
        test_data.X.todense(), denoised_data.X
    )


def withknn(adata, k=10, **kwargs):
    adata.layers['denoised'] = knn_smooth.knn_smoothing(
        adata.X.transpose(), k=k, **kwargs).transpose()
    return adata


# from molecular_cross_validation.mcv_sweep import poisson_nll_loss
# copied from: https://github.com/czbiohub/molecular-cross-validation/blob/master/src/molecular_cross_validation/mcv_sweep.py
def poisson_nll_loss(y_pred: np.ndarray, y_true: np.ndarray) -> float:
    return (y_pred - y_true * np.log(y_pred + 1e-6)).mean()


def split_molecules(
    umis: np.ndarray,
    data_split: float,
    overlap_factor: float = 0.0,
    random_state: np.random.RandomState = None,
) -> Tuple[np.ndarray, np.ndarray]:
    """Splits molecules into two (potentially overlapping) groups.
    :param umis: Array of molecules to split
    :param data_split: Proportion of molecules to assign to the first group
    :param overlap_factor: Overlap correction factor, if desired
    :param random_state: For reproducible sampling
    :return: umis_X and umis_Y, representing ``split`` and ``~(1 - split)`` counts
             sampled from the input array
    """
    if random_state is None:
        random_state = np.random.RandomState()

    umis_X_disjoint = random_state.binomial(umis, data_split - overlap_factor)
    umis_Y_disjoint = random_state.binomial(
        umis - umis_X_disjoint, (1 - data_split) /
        (1 - data_split + overlap_factor)
    )
    overlap_factor = umis - umis_X_disjoint - umis_Y_disjoint
    umis_X = umis_X_disjoint + overlap_factor
    umis_Y = umis_Y_disjoint + overlap_factor

    return umis_X, umis_Y<|MERGE_RESOLUTION|>--- conflicted
+++ resolved
@@ -71,11 +71,8 @@
         self.organisms = organisms
         self.plot_corr_size = plot_corr_size
         self.doplot = doplot
-<<<<<<< HEAD
         self.predict_depth_mult = predict_depth_mult
-=======
         self.how=how
->>>>>>> 58a60ff2
         self.downsample = downsample
         self.precision = precision
         #self.trainer = Trainer(precision=precision, devices=devices)
@@ -120,7 +117,6 @@
         )
 
         self.model.doplot = self.doplot
-<<<<<<< HEAD
         self.model.on_predict_epoch_start()
         self.model.eval()
         with torch.autocast(device_type="cuda", dtype=torch.float16):
@@ -128,10 +124,7 @@
                 gene_pos, expression, depth = (batch["genes"], batch["x"], batch["depth"])
                 gene_pos, expression, depth = gene_pos.to("cuda"), expression.to("cuda"), depth.to("cuda")
                 self.model._predict(gene_pos, expression, depth, predict_mode="denoise", depth_mult=self.predict_depth_mult)
-=======
-        self.trainer.predict(self.model, dataloader)
         self.genes = self.model.pos if self.how != "most var" else list(set(self.model.genes) & set(genelist))
->>>>>>> 58a60ff2
         if self.downsample is not None:
             reco = self.model.expr_pred[0]
             reco = reco.cpu().numpy()
