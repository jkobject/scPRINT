import torch
import numpy as np
from typing import Optional, Union, List, Dict
from torch.distributions import Poisson, Gamma

import bionty as bt

from collections import Counter
import math
import torch.nn as nn
from torch import Tensor

import scanpy as sc
from anndata import AnnData

import numpy as np
from matplotlib import pyplot as plt
import pandas as pd

# from scprint.tasks import generate


def make_adata(
    embs: Tensor,
    labels: List[str],
    pred: Tensor = None,
    attention: Optional[Tensor] = None,
    step: int = 0,
    label_decoders: Optional[Dict] = None,
    labels_hierarchy: Dict = {},
    gtclass: Optional[Tensor] = None,
    name: str = "",
    mdir: str = "/tmp",
    doplot: bool = True,
):
    """
    This function creates an AnnData object from the given input parameters.

    Args:
        pred (torch.Tensor): Predicted labels. The shape of the tensor is (n_cells, n_classes)
        embs (torch.Tensor): Embeddings of the cells. The shape of the tensor is (n_cells, n_features)
        labels (list): List of labels for the predicted classes.
        step (int, optional): Step number. Default is 0. (for storing the anndata without overwriting others)
        label_decoders (dict, optional): Dictionary to map class codes to class names. Default is None.
        gtclass (torch.Tensor, optional): Ground truth class. Default is None.
        name (str, optional): Name of the AnnData object. Default is an empty string.
        mdir (str, optional): Directory to save the AnnData object. Default is "/tmp".

    Returns:
        adata (anndata.AnnData): The created AnnData object.
    """
    colname = ["pred_" + i for i in labels]
    if pred is not None:
        obs = np.array(pred.to(device="cpu", dtype=torch.int32))
        # label decoders is not cls_decoders. one is a dict to map class codes (ints)
        # to class names the other is the module the predict the class
        if label_decoders is not None:
            obs = np.array(
                [
                    [label_decoders[labels[i]][n] for n in name]
                    for i, name in enumerate(obs.T)
                ]
            ).T

        if gtclass is not None:
            colname += labels
            nobs = np.array(gtclass.to(device="cpu", dtype=torch.int32))
            if label_decoders is not None:
                nobs = np.array(
                    [
                        [label_decoders[labels[i]][n] for n in name]
                        for i, name in enumerate(nobs.T)
                    ]
                ).T
            obs = np.hstack([obs, nobs])

        adata = AnnData(
            np.array(embs.to(device="cpu", dtype=torch.float32)),
            obs=pd.DataFrame(
                obs,
                columns=colname,
            ),
        )
        accuracy = {}
        for label in labels:
            if gtclass is not None:
                tr = translate(adata.obs[label].tolist(), label)
                if tr is not None:
                    adata.obs["conv_" + label] = adata.obs[label].replace(tr)
            tr = translate(adata.obs["pred_" + label].tolist(), label)
            if tr is not None:
                adata.obs["conv_pred_" + label] = adata.obs["pred_" + label].replace(tr)
            res = []
            if label_decoders is not None and gtclass is not None:
                class_topred = label_decoders[label].values()
                if label in labels_hierarchy:
                    cur_labels_hierarchy = {
                        label_decoders[label][k]: [label_decoders[label][i] for i in v]
                        for k, v in labels_hierarchy[label].items()
                    }
                else:
                    cur_labels_hierarchy = {}
                for pred, true in adata.obs[["pred_" + label, label]].values:
                    if pred == true:
                        res.append(True)
                        continue
                    if len(labels_hierarchy) > 0:
                        if true in cur_labels_hierarchy:
                            res.append(pred in cur_labels_hierarchy[true])
                        elif true not in class_topred:
                            raise ValueError(
                                f"true label {true} not in available classes"
                            )
                        elif true != "unknown":
                            res.append(False)
                    elif true not in class_topred:
                        raise ValueError(f"true label {true} not in available classes")
                    elif true != "unknown":
                        res.append(False)
                    else:
                        pass
                accuracy["pred_" + label] = sum(res) / len(res) if len(res) > 0 else 0
        adata.obs = adata.obs.astype("category")
    else:
        adata = AnnData(
            np.array(embs.to(device="cpu", dtype=torch.float32)),
        )
    if False:
        adata.varm["Qs"] = (
            attention[:, :, 0, :, :]
            .permute(1, 3, 0, 2)
            .view(
                attention.shape[0],
                attention.shape[1],
                attention.shape[3] * attention.shape[4],
            )
            .detach()
            .cpu()
            .numpy()
        )
        adata.varm["Ks"] = (
            attention[:, :, 1, :, :]
            .permute(1, 3, 0, 2)
            .view(
                attention.shape[0],
                attention.shape[1],
                attention.shape[3] * attention.shape[4],
            )
            .detach()
            .cpu()
            .numpy()
        )
    print(adata)
    if doplot and adata.shape[0] > 100 and pred is not None:
        sc.pp.neighbors(adata, use_rep="X")
        sc.tl.umap(adata)
        sc.tl.leiden(adata, key_added="sprint_leiden")
        if gtclass is not None:
            color = [
                i
                for pair in zip(
                    [
                        "conv_" + i if "conv_" + i in adata.obs.columns else i
                        for i in labels
                    ],
                    [
                        (
                            "conv_pred_" + i
                            if "conv_pred_" + i in adata.obs.columns
                            else "pred_" + i
                        )
                        for i in labels
                    ],
                )
                for i in pair
            ]
            fig, axs = plt.subplots(
                int(len(color) / 2), 2, figsize=(24, len(color) * 4)
            )
            plt.subplots_adjust(wspace=1)
            for i, col in enumerate(color):
                sc.pl.umap(
                    adata,
                    color=col,
                    ax=axs[i // 2, i % 2],
                    show=False,
                )
                acc = ""
                if "_pred_" in col and col.split("conv_")[-1] in accuracy:
                    acc = " (accuracy: {:.2f})".format(accuracy[col.split("conv_")[-1]])
                axs[i // 2, i % 2].set_title(col + " UMAP" + acc)
                if "cell_type" in col:
                    axs[i // 2, i % 2].legend(fontsize="x-small")
                axs[i // 2, i % 2].set_xlabel("UMAP1")
                axs[i // 2, i % 2].set_ylabel("UMAP2")
        else:
            color = [
                (
                    "conv_pred_" + i
                    if "conv_pred_" + i in adata.obs.columns
                    else "pred_" + i
                )
                for i in labels
            ]
            fig, axs = plt.subplots(len(color), 1, figsize=(16, len(color) * 8))
            for i, col in enumerate(color):
                sc.pl.umap(
                    adata,
                    color=col,
                    ax=axs[i],
                    show=False,
                )
                acc = ""
                if "_pred_" in col and col.split("conv_")[-1] in accuracy:
                    acc = " (accuracy: {:.2f})".format(accuracy[col.split("conv_")[-1]])
                axs[i].set_title(col + " UMAP" + acc)
                axs[i].set_xlabel("UMAP1")
                axs[i].set_ylabel("UMAP2")
        plt.show()
    else:
        fig = None
    adata.write(mdir + "/step_" + str(step) + "_" + name + ".h5ad")
    return adata, fig


def _init_weights(
    module: nn.Module,
    n_layer: int,
    initializer_range: float = 0.02,
    mup_width_scale: float = 1.0,
    rescale_prenorm_residual: bool = True,
):
    """
    This function initializes the weights of the given module. The initialization is done based on the type of the module.

    If the module is a Linear layer, the weights are initialized with a normal distribution with a standard deviation
    that is a product of the initializer range and the mup_init_scale. The learning rate multiplier is also set for the
    weights of the Linear layer. If the module has a bias, it is initialized with zeros.
    If the module is an Embedding layer, no initialization is performed.
    If the rescale_prenorm_residual flag is set to True, the weights of the residual layers are reinitialized according
    to the scheme proposed in the OpenAI GPT-2 Paper. The weights are scaled by a factor of 1/sqrt(N), where N is the
    number of residual layers.

    Args:
        module (nn.Module): The module whose weights are to be initialized.
        n_layer (int): The number of layers in the module.
        initializer_range (float, optional): The range of the initializer. Defaults to 0.02.
        mup_width_scale (float, optional): The scale for the mup initialization. Defaults to 1.0.
        rescale_prenorm_residual (bool, optional): Flag to indicate whether to rescale the prenorm residual. Defaults to True.
    """
    mup_init_scale = math.sqrt(mup_width_scale)
    if isinstance(module, nn.Linear):
        nn.init.normal_(module.weight, std=initializer_range * mup_init_scale)
        optim_cfg = getattr(module.weight, "_optim", {})
        optim_cfg.update({"lr_multiplier": mup_width_scale})
        setattr(module.weight, "_optim", optim_cfg)
        if module.bias is not None:
            nn.init.zeros_(module.bias)
    elif isinstance(module, nn.Embedding):
        pass

    if rescale_prenorm_residual:
        # Reinitialize selected weights subject to the OpenAI GPT-2 Paper Scheme:
        #   > A modified initialization which accounts for the accumulation on the residual path with model depth. Scale
        #   > the weights of residual layers at initialization by a factor of 1/√N where N is the # of residual layers.
        #   >   -- GPT-2 :: https://openai.com/blog/better-language-models/
        #
        # Reference (Megatron-LM): https://github.com/NVIDIA/Megatron-LM/blob/main/megatron/model/gpt_model.py
        for name, p in module.named_parameters():
            if name in ["out_proj.weight", "fc2.weight"]:
                # Special Scaled Initialization --> There are 2 Layer Norms per Transformer Block
                nn.init.normal_(
                    p,
                    mean=0.0,
                    std=initializer_range * mup_init_scale / math.sqrt(2 * n_layer),
                )


def downsample_profile(mat: Tensor, dropout: float, method="new"):
    """
    This function downsamples the expression profile of a given single cell RNA matrix.

    The noise is applied based on the renoise parameter,
    the total counts of the matrix, and the number of genes. The function first calculates the noise
    threshold (scaler) based on the renoise parameter. It then generates an initial matrix count by
    applying a Poisson distribution to a random tensor scaled by the total counts and the number of genes.
    The function then models the sampling zeros by applying a Poisson distribution to a random tensor
    scaled by the noise threshold, the total counts, and the number of genes. The function also models
    the technical zeros by generating a random tensor and comparing it to the noise threshold. The final
    matrix count is calculated by subtracting the sampling zeros from the initial matrix count and
    multiplying by the technical zeros. The function ensures that the final matrix count is not less
    than zero by taking the maximum of the final matrix count and a tensor of zeros. The function
    returns the final matrix count.

    Args:
        mat (torch.Tensor): The input matrix.
        dropout (float): The renoise parameter.

    Returns:
        torch.Tensor: The matrix count after applying noise.
    """
    # Randomly drop on average N counts to each element of expression using a heavy tail Gaussian distribution
    # here we try to get the scale of the distribution so as to remove the right number of counts from each gene
    # https://genomebiology.biomedcentral.com/articles/10.1186/s13059-022-02601-5#:~:text=Zero%20measurements%20in%20scRNA%2Dseq,generation%20of%20scRNA%2Dseq%20data.
    if method == "old":
        totcounts = mat.sum(1)
        batch = mat.shape[0]
        ngenes = mat.shape[1]
        tnoise = 1 - (1 - dropout) ** (1 / 2)
        # we model the sampling zeros (dropping 30% of the reads)
        res = torch.poisson(
            torch.rand((batch, ngenes)).to(device=mat.device)
            * ((tnoise * totcounts.unsqueeze(1)) / (0.5 * ngenes))
        ).int()
        # we model the technical zeros (dropping 50% of the genes)
        drop = (torch.rand((batch, ngenes)) > tnoise).int().to(device=mat.device)

        mat = (mat - res) * drop
        return torch.maximum(mat, torch.Tensor([[0]]).to(device=mat.device)).int()
    elif method == "jules":
        scaler = (1 - dropout) ** (1 / 2)
        notdrop = (
            torch.rand(
                mat.shape,
                device=mat.device,
            )
            < scaler
        ).int()
        notdrop[mat == 0] = 0
        # apply the dropout after the poisson, right?
        return notdrop * torch.poisson(mat * scaler)
    elif method == "new":
        batch = mat.shape[0]
        ngenes = mat.shape[1]
        dropout = dropout * 1.1
        # we model the sampling zeros (dropping 30% of the reads)
        res = torch.poisson((mat * (dropout / 2))).int()
        # we model the technical zeros (dropping 50% of the genes)
        notdrop = (
            torch.rand((batch, ngenes), device=mat.device) >= (dropout / 2)
        ).int()
        mat = (mat - res) * notdrop
        return torch.maximum(
            mat, torch.zeros((1, 1), device=mat.device, dtype=torch.int)
        )
    else:
        raise ValueError(f"method {method} not recognized")


def simple_masker(
    shape: list[int],
    mask_ratio: float = 0.15,
) -> torch.Tensor:
    """
    Randomly mask a batch of data.

    Args:
        values (array-like):
            A batch of tokenized data, with shape (batch_size, n_features).
        mask_ratio (float): The ratio of genes to mask, default to 0.15.

    Returns:
        torch.Tensor: A tensor of masked data.
    """
    return torch.rand(shape) < mask_ratio


def weighted_masker(
    shape: list[int],
    mask_ratio: float = 0.15,
    mask_prob: Optional[Union[torch.Tensor, np.ndarray]] = None,  # n_features
    mask_value: int = 1,
) -> torch.Tensor:
    """
    Randomly mask a batch of data.

    Args:
        values (array-like):
            A batch of tokenized data, with shape (batch_size, n_features).
        mask_ratio (float): The ratio of genes to mask, default to 0.15.
        mask_value (int): The value to mask with, default to -1.
        pad_value (int): The value of padding in the values, will be kept unchanged.

    Returns:
        torch.Tensor: A tensor of masked data.
    """
    mask = []
    for _ in range(shape[0]):
        m = np.zeros(shape[1])
        loc = np.random.choice(
            a=shape[1], size=int(shape[1] * mask_ratio), replace=False, p=mask_prob
        )
        m[loc] = mask_value
        mask.append(m)

    return torch.Tensor(np.array(mask)).to(torch.bool)


def zinb_sample(
    mu: torch.Tensor,
    theta: torch.Tensor,
    zi_probs: torch.Tensor,
    sample_shape: torch.Size = torch.Size([]),
):
    """
    zinb_sample This function generates a sample from a Zero-Inflated Negative Binomial (ZINB) distribution.

    Args:
        mu (torch.Tensor): The mean of the Negative Binomial (NB) distribution.
        theta (torch.Tensor): The dispersion parameter of the NB distribution.
        zi_probs (torch.Tensor): The zero-inflation probabilities.
        sample_shape (torch.Size, optional): The output shape. Defaults to torch.Size([]).

    Returns:
        torch.Tensor: A sample from the ZINB distribution.
    """
    concentration = theta
    rate = theta / mu
    # Important remark: Gamma is parametrized by the rate = 1/scale!
    gamma_d = Gamma(concentration=concentration, rate=rate)
    p_means = gamma_d.sample(sample_shape)

    # Clamping as distributions objects can have buggy behaviors when
    # their parameters are too high
    l_train = torch.clamp(p_means, max=1e8)
    samp = Poisson(l_train).sample()  # Shape : (n_samples, n_cells_batch, n_vars)
    is_zero = torch.rand_like(samp) <= zi_probs
    samp_ = torch.where(is_zero, torch.zeros_like(samp), samp)
    return samp_


def translate(
    val: Union[str, list, set, dict, Counter], t: str = "cell_type_ontology_term_id"
):
    """
    translate This function translates the given value based on the specified type.

    Args:
        val (str/list/set/dict/Counter): The value to be translated.
        t (str, optional): The type of translation to be performed. Defaults to "cell_type_ontology_term_id".

    Returns:
        dict: A dictionary with the translated values.
    """
    if t == "cell_type_ontology_term_id":
        obj = bt.CellType.df().set_index("ontology_id")
    elif t == "assay_ontology_term_id":
        obj = bt.ExperimentalFactor.df().set_index("ontology_id")
    elif t == "tissue_ontology_term_id":
        obj = bt.Tissue.df().set_index("ontology_id")
    elif t == "disease_ontology_term_id":
        obj = bt.Disease.df().set_index("ontology_id")
    elif t == "self_reported_ethnicity_ontology_term_id":
        obj = bt.Ethnicity.df().set_index("ontology_id")
    else:
        return None
    if type(val) is str:
        return {val: obj.loc[val]["name"]}
    elif type(val) is list or type(val) is set:
        return {i: obj.loc[i]["name"] for i in set(val)}
    elif type(val) is dict or type(val) is Counter:
        return {obj.loc[k]["name"]: v for k, v in val.items()}


class Attention:
    def __init__(self, gene_dim, comp_attn=False):
        self.data = None
        self.gene_dim = gene_dim
        self.div = None
<<<<<<< HEAD
        self.attn = None
=======
        if comp_attn:
            self.attn = torch.zeros([gene_dim + 8, gene_dim + 8])
>>>>>>> 05e101bd
        self.comp_attn = comp_attn

    def agg(self, x: list[Tensor], pos: Tensor):
        if self.comp_attn:
<<<<<<< HEAD
            if self.attn is None:
                self.attn = torch.zeros([self.gene_dim, self.gene_dim], device="cuda")
                self.div = torch.zeros(self.gene_dim, device="cuda")
            for j in range(x[0].shape[0]):  # cells, context, QK, heads, dim
                loc = torch.cat(
                    [
                        torch.arange(8, device="cuda"),
                        pos[j] + 8,
                    ]
                ).int()
                for i in range(len(x)):  # numb of layers
                    for k in range(x[0].shape[3]):  # heads
                        self.attn[loc[:, None], loc] += torch.nn.functional.softmax(
                            (x[i][j, :, 0, k, :] @ x[i][j, :, 1, k, :].T)
                            * (x[0].shape[-1] ** -0.5),
                            dim=-1,
                        )
                self.div[loc] += 1
            self.attn /= x[0].shape[0] * len(x)
=======
            for i in len(x):
                for j in range(x[0].shape[0]):
                    # for i in range(Qs.shape[0])
                    loc = torch.cat(
                        [torch.Tensor([r for r in range(8)]), pos[j] + 8]
                    ).int()
                    self.attn[loc, loc] += x[i, j, 0, :, :] @ x[i, j, 1, :, :].T
            self.attn = self.attn / (x[0].shape[0] * len(x))
>>>>>>> 05e101bd
        else:
            pos = pos.detach().to("cpu")
            if self.data is None:
                self.data = torch.zeros([len(x), self.gene_dim] + list(x[0].shape[2:]))
                self.div = torch.zeros(self.gene_dim)
            for i in range(x[0].shape[0]):
<<<<<<< HEAD
                loc = torch.cat([torch.arange(8), pos[i] + 8]).int()
=======

                loc = torch.cat([torch.Tensor([r for r in range(8)]), pos[i] + 8]).int()
>>>>>>> 05e101bd
                for j in range(len(x)):
                    self.data[j, loc, :, :, :] += x[j][i].detach().to("cpu")
                self.div[loc] += 1

    def add(self, x: list[Tensor], pos: Tensor):
        pos = pos.detach().to("cpu")
        if self.data is None:
            self.data = torch.zeros([len(x), self.gene_dim] + list(x[0].shape[2:]))
            self.div = torch.zeros(self.gene_dim)

        for i in range(x[0].shape[0]):
            # loc = torch.cat([torch.Tensor([r for r in range(8)]), pos[i] + 8]).int()
            self.data.append(
                torch.cat([x[j][i].detach().to("cpu") for j in range(len(x))])
            )
            # self.div[loc] += 1

    def get(self):
        if self.comp_attn:
            loc = self.attn.sum(0) != 0
            return self.attn[loc][:, loc].detach().cpu().numpy()
        else:
            if self.data is None:
                return None
            # shape is (layers, genes, qkv, heads, emb)
            return self.data / self.div.view(1, self.div.shape[0], 1, 1, 1)<|MERGE_RESOLUTION|>--- conflicted
+++ resolved
@@ -467,37 +467,12 @@
         self.data = None
         self.gene_dim = gene_dim
         self.div = None
-<<<<<<< HEAD
-        self.attn = None
-=======
         if comp_attn:
             self.attn = torch.zeros([gene_dim + 8, gene_dim + 8])
->>>>>>> 05e101bd
         self.comp_attn = comp_attn
 
     def agg(self, x: list[Tensor], pos: Tensor):
         if self.comp_attn:
-<<<<<<< HEAD
-            if self.attn is None:
-                self.attn = torch.zeros([self.gene_dim, self.gene_dim], device="cuda")
-                self.div = torch.zeros(self.gene_dim, device="cuda")
-            for j in range(x[0].shape[0]):  # cells, context, QK, heads, dim
-                loc = torch.cat(
-                    [
-                        torch.arange(8, device="cuda"),
-                        pos[j] + 8,
-                    ]
-                ).int()
-                for i in range(len(x)):  # numb of layers
-                    for k in range(x[0].shape[3]):  # heads
-                        self.attn[loc[:, None], loc] += torch.nn.functional.softmax(
-                            (x[i][j, :, 0, k, :] @ x[i][j, :, 1, k, :].T)
-                            * (x[0].shape[-1] ** -0.5),
-                            dim=-1,
-                        )
-                self.div[loc] += 1
-            self.attn /= x[0].shape[0] * len(x)
-=======
             for i in len(x):
                 for j in range(x[0].shape[0]):
                     # for i in range(Qs.shape[0])
@@ -506,19 +481,13 @@
                     ).int()
                     self.attn[loc, loc] += x[i, j, 0, :, :] @ x[i, j, 1, :, :].T
             self.attn = self.attn / (x[0].shape[0] * len(x))
->>>>>>> 05e101bd
         else:
             pos = pos.detach().to("cpu")
             if self.data is None:
                 self.data = torch.zeros([len(x), self.gene_dim] + list(x[0].shape[2:]))
                 self.div = torch.zeros(self.gene_dim)
             for i in range(x[0].shape[0]):
-<<<<<<< HEAD
-                loc = torch.cat([torch.arange(8), pos[i] + 8]).int()
-=======
-
                 loc = torch.cat([torch.Tensor([r for r in range(8)]), pos[i] + 8]).int()
->>>>>>> 05e101bd
                 for j in range(len(x)):
                     self.data[j, loc, :, :, :] += x[j][i].detach().to("cpu")
                 self.div[loc] += 1
