{
<<<<<<< HEAD
 "cells": [
  {
   "cell_type": "code",
   "execution_count": 24,
   "metadata": {},
   "outputs": [
    {
     "name": "stdout",
     "output_type": "stream",
     "text": [
      "^C\n",
      "Traceback (most recent call last):\n",
      "  File \"/home/ml4ig1/miniconda3/envs/scprint/bin/lamin\", line 5, in <module>\n",
      "    from lamin_cli.__main__ import main\n",
      "  File \"/home/ml4ig1/miniconda3/envs/scprint/lib/python3.10/site-packages/lamin_cli/__main__.py\", line 11, in <module>\n",
      "    import rich_click as click\n",
      "  File \"/home/ml4ig1/miniconda3/envs/scprint/lib/python3.10/site-packages/rich_click/__init__.py\", line 73, in <module>\n",
      "    from . import rich_click as rich_click\n",
      "  File \"/home/ml4ig1/miniconda3/envs/scprint/lib/python3.10/site-packages/rich_click/rich_click.py\", line 6, in <module>\n",
      "    import rich.columns\n",
      "  File \"/home/ml4ig1/miniconda3/envs/scprint/lib/python3.10/site-packages/rich/columns.py\", line 7, in <module>\n",
      "    from .console import Console, ConsoleOptions, RenderableType, RenderResult\n",
      "  File \"/home/ml4ig1/miniconda3/envs/scprint/lib/python3.10/site-packages/rich/console.py\", line 57, in <module>\n",
      "    from .markup import render as render_markup\n",
      "  File \"<frozen importlib._bootstrap>\", line 1027, in _find_and_load\n",
      "  File \"<frozen importlib._bootstrap>\", line 1006, in _find_and_load_unlocked\n",
      "  File \"<frozen importlib._bootstrap>\", line 674, in _load_unlocked\n",
      "  File \"<frozen importlib._bootstrap>\", line 577, in module_from_spec\n",
      "  File \"<frozen importlib._bootstrap>\", line 541, in _init_module_attrs\n",
      "KeyboardInterrupt\n"
     ]
    }
   ],
   "source": [
    "! lamin load scprint"
   ]
  },
  {
   "cell_type": "code",
   "execution_count": 1,
   "metadata": {},
   "outputs": [
    {
     "name": "stderr",
     "output_type": "stream",
     "text": [
      "Seed set to 42\n",
      "/pasteur/appa/homes/jkalfon/miniconda3/envs/scprint17/lib/python3.10/site-packages/bitsandbytes/cextension.py:31: UserWarning: The installed version of bitsandbytes was compiled without GPU support. 8-bit optimizers, 8-bit multiplication, and GPU quantization are unavailable.\n",
      "  warn(\"The installed version of bitsandbytes was compiled without GPU support. \"\n"
     ]
    },
    {
     "name": "stdout",
     "output_type": "stream",
     "text": [
      "/pasteur/appa/homes/jkalfon/miniconda3/envs/scprint17/lib/python3.10/site-packages/bitsandbytes/libbitsandbytes_cpu.so: undefined symbol: cadam32bit_grad_fp32\n",
      "💡 connected lamindb: jkobject/scprint\n"
     ]
    }
   ],
   "source": [
    "from lightning.pytorch import Trainer, seed_everything\n",
    "from lightning.pytorch.callbacks import ModelCheckpoint, StochasticWeightAveraging, EarlyStopping, LearningRateMonitor, LearningRateFinder\n",
    "\n",
    "seed_everything(42, workers=True)\n",
    "\n",
    "from scprint import scPrint\n",
    "from scprint.trainer import TrainingMode\n",
    "from scdataloader import DataModule \n",
    "import pandas as pd\n",
    "from scdataloader.utils import load_genes\n",
    "\n",
    "import torch\n",
    "torch.set_float32_matmul_precision('medium')\n",
    "\n",
    "%load_ext autoreload\n",
    "%autoreload 2"
   ]
  },
  {
   "cell_type": "code",
   "execution_count": 5,
   "metadata": {},
   "outputs": [],
   "source": [
    "# TODO: drop tissue & dev stage until part or is taken in account\n",
    "\n",
    "hierarchical_labels = [\n",
    "    \"cell_type_ontology_term_id\", #1\n",
    "    # \"tissue_ontology_term_id\",\n",
    "    \"disease_ontology_term_id\", # 2\n",
    "#    \"development_stage_ontology_term_id\",\n",
    "    \"assay_ontology_term_id\", #3\n",
    "    'self_reported_ethnicity_ontology_term_id', #4\n",
    "]\n",
    "labels_to_pred = hierarchical_labels+[\n",
    "    'sex_ontology_term_id', #5\n",
    "    \"organism_ontology_term_id\", #6\n",
    "]\n",
    "all_labels = labels_to_pred+[\n",
    "    #'dataset_id',\n",
    "    'cell_culture',\n",
    "    \"heat_diff\",\n",
    "    \"total_counts\",\n",
    "    \"nnz\",\n",
    "    \"dpt_group\",\n",
    "]\n",
    "\n",
    "gene_emb = '../data/main/gene_embeddings.parquet'\n",
    "d_model=128"
   ]
  },
  {
   "cell_type": "markdown",
   "metadata": {},
   "source": []
  },
  {
   "cell_type": "code",
   "execution_count": 6,
   "metadata": {},
   "outputs": [
    {
     "name": "stdout",
     "output_type": "stream",
     "text": [
      "won't do any check but we recommend to have your dataset coming from local storage\n",
      "100.0% are aligned\n",
      "total dataset size is 97.032938749 Gb\n",
      "---\n",
      "dataset contains:\n",
      "     4926521 cells\n",
      "     127057 genes\n",
      "     11 labels\n",
      "     6 clss_to_pred\n",
      "     4 hierarchical_clss\n",
      "     2 organisms\n",
      "dataset contains 229 classes to predict\n",
      "\n",
      "seeing a string: loading gene positions as biomart parquet file\n",
      "these files will be considered test datasets:\n",
      "    /pasteur/zeus/projets/p02/ml4ig_hot/Users/jkalfon/scprint/.lamindb/BljRloq1xjcxRNDpejzI.h5ad\n",
      "    /pasteur/zeus/projets/p02/ml4ig_hot/Users/jkalfon/scprint/.lamindb/yBCKp6HmXuHa0cZptMo7.h5ad\n",
      "perc test:  0.0057480725242011555\n"
     ]
    }
   ],
   "source": [
    "datamodule = DataModule(\n",
    "    collection_name=\"preprocessed dataset\",\n",
    "    gene_embeddings=gene_emb,\n",
    "    all_labels=all_labels,\n",
    "    hierarchical_labels=hierarchical_labels,\n",
    "    organisms=[\"NCBITaxon:9606\", \"NCBITaxon:10090\"],\n",
    "    how=\"random expr\",\n",
    "    max_len=1200,\n",
    "    add_zero_genes=0,\n",
    "    # how much more you will see the most present vs less present category \n",
    "    weight_scaler=10,\n",
    "    label_to_weight=labels_to_pred,\n",
    "    label_to_pred=labels_to_pred,\n",
    "    batch_size=64,\n",
    "    num_workers=16,\n",
    "    #train_oversampling=2,\n",
    "    validation_split=0.05,\n",
    "    do_gene_pos='../data/main/biomart_pos.parquet',\n",
    "    test_split=0.05)\n",
    "testfiles = datamodule.setup()"
   ]
  },
  {
   "cell_type": "code",
   "execution_count": 10,
   "metadata": {},
   "outputs": [
    {
     "data": {
      "text/plain": [
       "array(['NCBITaxon:9606', 'NCBITaxon:9606', 'NCBITaxon:9606', ...,\n",
       "       'NCBITaxon:9606', 'NCBITaxon:9606', 'NCBITaxon:9606'], dtype=object)"
      ]
     },
     "execution_count": 10,
     "metadata": {},
     "output_type": "execute_result"
    }
   ],
   "source": [
    "datamodule.dataset.mapped_dataset.get_merged_labels(\"organism_ontology_term_id\").astype(str).astype(\"O\")"
   ]
  },
  {
   "cell_type": "code",
   "execution_count": 13,
   "metadata": {},
   "outputs": [],
   "source": [
    "from collections import Counter"
   ]
  },
  {
   "cell_type": "code",
   "execution_count": 14,
   "metadata": {},
   "outputs": [
    {
     "data": {
      "text/plain": [
       "Counter({'NCBITaxon:9606': 4100357, 'NCBITaxon:10090': 826164})"
      ]
     },
     "execution_count": 14,
     "metadata": {},
     "output_type": "execute_result"
    }
   ],
   "source": [
    "Counter(org)"
   ]
  },
  {
   "cell_type": "code",
   "execution_count": null,
   "metadata": {},
   "outputs": [],
   "source": [
    "datamodule.encoder"
   ]
  },
  {
   "cell_type": "code",
   "execution_count": 15,
   "metadata": {},
   "outputs": [
    {
     "name": "stdout",
     "output_type": "stream",
     "text": [
      "{'x': tensor([[ 1.,  9.,  1.,  ...,  0.,  0.,  0.],\n",
      "        [ 1.,  1.,  1.,  ...,  0.,  0.,  0.],\n",
      "        [ 1.,  1.,  1.,  ...,  1.,  1.,  1.],\n",
      "        ...,\n",
      "        [ 1.,  1.,  1.,  ...,  1.,  1.,  1.],\n",
      "        [ 1.,  1.,  1.,  ...,  0.,  0.,  0.],\n",
      "        [ 2., 62.,  2.,  ...,  1.,  1.,  1.]]), 'genes': tensor([[ 1974, 10542, 12127,  ..., 17762, 23034, 15146],\n",
      "        [ 8748,  8113, 10403,  ...,  7110, 11736,  9473],\n",
      "        [ 2368,   167,  4574,  ...,   212,  8655, 14602],\n",
      "        ...,\n",
      "        [ 5043,  5342,  4305,  ...,  5301,   903,  6058],\n",
      "        [ 5568,  9731, 14907,  ...,  3789,  4733, 10995],\n",
      "        [ 4685, 16960, 12874,  ...,  7018, 10614,   441]], dtype=torch.int32), 'class': tensor([[255,   8,   5,  -1,   0,   1],\n",
      "        [119,   8,   5,  -1,   0,   1],\n",
      "        [181,   8,   5,   1,   1,   1],\n",
      "        [208,   3,   9,  -1,   1,   1],\n",
      "        [104,   8,   2,   4,   1,   1],\n",
      "        [201,   8,   7,  -1,   1,   1],\n",
      "        [ 66,   8,   7,  -1,   1,   1],\n",
      "        [234,   3,   5,  -1,   0,   1],\n",
      "        [ 36,   2,   7,   1,   0,   1],\n",
      "        [255,   2,   7,   3,   1,   1],\n",
      "        [123,   2,   7,   1,   1,   1],\n",
      "        [128,   8,   7,  -1,   0,   1],\n",
      "        [240,   8,   6,  -1,   1,   1],\n",
      "        [210,   8,   9,  -1,   1,   1],\n",
      "        [ 58,   8,   9,  -1,   1,   1],\n",
      "        [146,  13,   5,   0,   0,   1],\n",
      "        [234,   8,   7,  -1,   1,   0],\n",
      "        [225,   8,   7,  -1,   1,   0],\n",
      "        [242,   8,   1,  -1,   0,   1],\n",
      "        [151,   8,   9,  -1,   0,   1],\n",
      "        [190,   2,   7,   6,   1,   1],\n",
      "        [  2,  19,   5,   1,   1,   1],\n",
      "        [277,   8,   7,  -1,   0,   1],\n",
      "        [ 55,   8,   7,   1,   0,   1],\n",
      "        [211,   8,   7,  -1,   0,   1],\n",
      "        [273,   8,   6,  -1,   1,   1],\n",
      "        [ 31,   8,   2,   4,   1,   1],\n",
      "        [211,   8,   7,  -1,   1,   0],\n",
      "        [177,   9,   7,   1,   0,   1],\n",
      "        [164,   9,   7,   3,   0,   1],\n",
      "        [255,   8,   5,  -1,   0,   1],\n",
      "        [261,   8,   7,  -1,   0,   1],\n",
      "        [ 55,   8,   5,   1,   0,   1],\n",
      "        [ 67,   8,   5,   1,   0,   1],\n",
      "        [ 31,   8,   2,   4,   0,   1],\n",
      "        [164,   8,   7,   1,   1,   1],\n",
      "        [288,   8,   6,  -1,   1,   1],\n",
      "        [ 79,   8,   5,   1,   0,   1],\n",
      "        [ 67,  13,   5,   0,   0,   1],\n",
      "        [149,   9,   5,   5,   0,   1],\n",
      "        [ 82,   8,   6,  -1,   0,   1],\n",
      "        [194,   8,   7,  -1,   1,   1],\n",
      "        [167,   9,   5,   1,   1,   1],\n",
      "        [217,   8,   6,  -1,   0,   1],\n",
      "        [287,   8,   2,   4,   0,   1],\n",
      "        [123,   8,   5,   1,   1,   1],\n",
      "        [109,   8,   9,  -1,   0,   1],\n",
      "        [176,   9,   5,   5,   1,   1],\n",
      "        [217,   8,   5,  -1,   0,   1],\n",
      "        [ 53,   9,   7,   2,   0,   1],\n",
      "        [272,  10,   5,   1,   0,   1],\n",
      "        [115,   8,   5,   1,   0,   1],\n",
      "        [291,   8,   2,   4,   0,   1],\n",
      "        [285,   8,   5,   1,   1,   1],\n",
      "        [208,   3,   5,  -1,   0,   1],\n",
      "        [112,   8,   3,  -1,   0,   0],\n",
      "        [177,   2,   7,   6,   1,   1],\n",
      "        [190,   8,   9,  -1,   0,   1],\n",
      "        [ 87,  13,   5,   5,   1,   1],\n",
      "        [ 12,   8,   5,  -1,   1,   1],\n",
      "        [237,   9,   7,  -1,   1,   1],\n",
      "        [ 87,   8,   5,   5,   1,   1],\n",
      "        [253,   8,   9,  -1,   1,   1],\n",
      "        [103,   8,   5,  -1,   0,   1]], dtype=torch.int32), 'tp': tensor([0., 0., 0., 0., 0., 0., 0., 0., 0., 0., 0., 0., 0., 0., 0., 0., 0., 0., 0., 0., 0., 0., 0., 0.,\n",
      "        0., 0., 0., 0., 0., 0., 0., 0., 0., 0., 0., 0., 0., 0., 0., 0., 0., 0., 0., 0., 0., 0., 0., 0.,\n",
      "        0., 0., 0., 0., 0., 0., 0., 0., 0., 0., 0., 0., 0., 0., 0., 0.]), 'depth': tensor([2.4010e+03, 2.6330e+03, 2.3780e+03, 3.7000e+02, 4.6100e+02, 1.1678e+04,\n",
      "        1.3431e+04, 6.6750e+03, 7.6100e+02, 3.4030e+03, 3.3050e+03, 1.6130e+03,\n",
      "        1.7630e+04, 3.3650e+03, 1.3549e+04, 1.0040e+03, 4.2722e+04, 8.1850e+03,\n",
      "        1.8530e+03, 4.9040e+03, 7.2800e+02, 1.0630e+03, 1.4150e+03, 9.6160e+03,\n",
      "        1.0681e+04, 5.0730e+03, 5.5700e+02, 2.9310e+03, 2.2510e+03, 3.0830e+03,\n",
      "        1.6110e+03, 6.8920e+03, 2.7494e+04, 1.5580e+03, 3.0400e+02, 2.7870e+03,\n",
      "        3.8870e+03, 7.6830e+03, 5.4200e+02, 8.0900e+03, 7.7960e+03, 8.9250e+03,\n",
      "        4.0254e+04, 3.0660e+03, 4.1800e+02, 8.6640e+03, 1.2279e+04, 4.4970e+03,\n",
      "        5.1260e+03, 1.4810e+03, 8.1900e+02, 3.3640e+03, 1.3020e+03, 8.2900e+02,\n",
      "        5.0780e+03, 6.0225e+05, 6.9600e+02, 3.4190e+03, 1.1349e+04, 3.9220e+03,\n",
      "        4.7540e+03, 6.9700e+03, 1.7590e+03, 4.4880e+03])}\n"
     ]
    }
   ],
   "source": [
    "for i in datamodule.train_dataloader():\n",
    "    print(i)\n",
    "    break"
   ]
  },
  {
   "cell_type": "code",
   "execution_count": null,
   "metadata": {},
   "outputs": [],
   "source": [
    "# create a function to transform an scGPT checkpoint to an scPrint's\n",
    "# ckpt = torch.load(\"../../scGPT/save/model_e6.pt\")\n",
    "# scPrint.load_from_checkpoint(\"../../scGPT/save/model_e6.pt\")"
   ]
  },
  {
   "cell_type": "code",
   "execution_count": null,
   "metadata": {},
   "outputs": [
    {
     "name": "stderr",
     "output_type": "stream",
     "text": [
      "2024-03-14 09:16:21,556:ERROR - Failed to detect the name of this notebook, you can set it manually with the WANDB_NOTEBOOK_NAME environment variable to enable code saving.\n",
      "wandb: Currently logged in as: jkobject (ml4ig). Use `wandb login --relogin` to force relogin\n"
     ]
    },
    {
     "data": {
      "text/html": [
       "wandb version 0.16.4 is available!  To upgrade, please run:\n",
       " $ pip install wandb --upgrade"
      ],
      "text/plain": [
       "<IPython.core.display.HTML object>"
      ]
     },
     "metadata": {},
     "output_type": "display_data"
    },
    {
     "data": {
      "text/html": [
       "Tracking run with wandb version 0.16.2"
      ],
      "text/plain": [
       "<IPython.core.display.HTML object>"
      ]
     },
     "metadata": {},
     "output_type": "display_data"
    },
    {
     "data": {
      "text/html": [
       "Run data is saved locally in <code>../data/tensorboard/wandb/run-20240314_091623-heig0ijx</code>"
      ],
      "text/plain": [
       "<IPython.core.display.HTML object>"
      ]
     },
     "metadata": {},
     "output_type": "display_data"
    },
    {
     "data": {
      "text/html": [
       "Syncing run <strong><a href='https://wandb.ai/ml4ig/scprint_test/runs/heig0ijx' target=\"_blank\">buttermilk-flambee-65</a></strong> to <a href='https://wandb.ai/ml4ig/scprint_test' target=\"_blank\">Weights & Biases</a> (<a href='https://wandb.me/run' target=\"_blank\">docs</a>)<br/>"
      ],
      "text/plain": [
       "<IPython.core.display.HTML object>"
      ]
     },
     "metadata": {},
     "output_type": "display_data"
    },
    {
     "data": {
      "text/html": [
       " View project at <a href='https://wandb.ai/ml4ig/scprint_test' target=\"_blank\">https://wandb.ai/ml4ig/scprint_test</a>"
      ],
      "text/plain": [
       "<IPython.core.display.HTML object>"
      ]
     },
     "metadata": {},
     "output_type": "display_data"
    },
    {
     "data": {
      "text/html": [
       " View run at <a href='https://wandb.ai/ml4ig/scprint_test/runs/heig0ijx' target=\"_blank\">https://wandb.ai/ml4ig/scprint_test/runs/heig0ijx</a>"
      ],
      "text/plain": [
       "<IPython.core.display.HTML object>"
      ]
     },
     "metadata": {},
     "output_type": "display_data"
    },
    {
     "ename": "NameError",
     "evalue": "name 'model' is not defined",
     "output_type": "error",
     "traceback": [
      "\u001b[0;31m---------------------------------------------------------------------------\u001b[0m",
      "\u001b[0;31mNameError\u001b[0m                                 Traceback (most recent call last)",
      "Cell \u001b[0;32mIn[5], line 5\u001b[0m\n\u001b[1;32m      2\u001b[0m \u001b[38;5;28;01mfrom\u001b[39;00m \u001b[38;5;21;01mlightning\u001b[39;00m\u001b[38;5;21;01m.\u001b[39;00m\u001b[38;5;21;01mpytorch\u001b[39;00m\u001b[38;5;21;01m.\u001b[39;00m\u001b[38;5;21;01mloggers\u001b[39;00m \u001b[38;5;28;01mimport\u001b[39;00m WandbLogger\n\u001b[1;32m      4\u001b[0m wandb_logger \u001b[38;5;241m=\u001b[39m WandbLogger(project\u001b[38;5;241m=\u001b[39m\u001b[38;5;124m\"\u001b[39m\u001b[38;5;124mscprint_test\u001b[39m\u001b[38;5;124m\"\u001b[39m, save_dir\u001b[38;5;241m=\u001b[39m\u001b[38;5;124m\"\u001b[39m\u001b[38;5;124m../data/tensorboard\u001b[39m\u001b[38;5;124m\"\u001b[39m)\n\u001b[0;32m----> 5\u001b[0m wandb_logger\u001b[38;5;241m.\u001b[39mwatch(\u001b[43mmodel\u001b[49m, log\u001b[38;5;241m=\u001b[39m\u001b[38;5;124m'\u001b[39m\u001b[38;5;124mall\u001b[39m\u001b[38;5;124m'\u001b[39m, log_freq\u001b[38;5;241m=\u001b[39m\u001b[38;5;241m50\u001b[39m, log_graph\u001b[38;5;241m=\u001b[39m\u001b[38;5;28;01mTrue\u001b[39;00m)\n\u001b[1;32m      7\u001b[0m \u001b[38;5;66;03m#tlogger = TensorBoardLogger(save_dir=\"../data/tensorboard\")\u001b[39;00m\n\u001b[1;32m      8\u001b[0m \u001b[38;5;66;03m#tlogger.log_graph(model)\u001b[39;00m\n",
      "\u001b[0;31mNameError\u001b[0m: name 'model' is not defined"
     ]
    }
   ],
   "source": [
    "from lightning.pytorch.loggers import TensorBoardLogger\n",
    "from lightning.pytorch.loggers import WandbLogger\n",
    "\n",
    "wandb_logger = WandbLogger(project=\"scprint_test\", save_dir=\"../data/tensorboard\")\n",
    "wandb_logger.watch(model, log='all', log_freq=50, log_graph=True)\n",
    "\n",
    "#tlogger = TensorBoardLogger(save_dir=\"../data/tensorboard\")\n",
    "#tlogger.log_graph(model)\n"
   ]
  },
  {
   "cell_type": "code",
   "execution_count": null,
   "metadata": {},
   "outputs": [],
   "source": [
    "#from lightning.pytorch.profilers import PyTorchProfiler\n",
    "#pytorch_prof = PyTorchProfiler(\"../data/tensorboard\", emit_nvtx=False, group_by_input_shape=True, record_shapes=True, profile_memory=True, with_stack=True, on_trace_ready=torch.profiler.tensorboard_trace_handler(\"../data/tensorboard/\"),)"
   ]
  },
  {
   "cell_type": "code",
   "execution_count": 8,
   "metadata": {},
   "outputs": [
    {
     "name": "stderr",
     "output_type": "stream",
     "text": [
      "/pasteur/appa/homes/jkalfon/miniconda3/envs/scprint17/lib/python3.10/site-packages/lightning/fabric/plugins/environments/slurm.py:204: The `srun` command is available on your system but is not used. HINT: If your intention is to run Lightning on SLURM, prepend your python command with `srun` like so: srun python /pasteur/appa/homes/jkalfon/miniconda3/envs/scprint1 ...\n",
      "/pasteur/appa/homes/jkalfon/miniconda3/envs/scprint17/lib/python3.10/site-packages/lightning/pytorch/trainer/connectors/accelerator_connector.py:552: You passed `Trainer(accelerator='cpu', precision='16-mixed')` but AMP with fp16 is not supported on CPU. Using `precision='bf16-mixed'` instead.\n",
      "Using bfloat16 Automatic Mixed Precision (AMP)\n",
      "GPU available: False, used: False\n",
      "TPU available: False, using: 0 TPU cores\n",
      "IPU available: False, using: 0 IPUs\n",
      "HPU available: False, using: 0 HPUs\n"
     ]
    }
   ],
   "source": [
    "chckp = ModelCheckpoint(monitor=\"val_loss\", save_top_k=-1)\n",
    "trainingmode = TrainingMode(\n",
    "    do_denoise=True, \n",
    "    noise=[0.4],\n",
    "    do_cce=True, \n",
    "    cce_sim=0.6, \n",
    "    do_ecs=True, \n",
    "    ecs_threshold = 0.4, \n",
    "    ecs_scale = 0.05,\n",
    "    class_scale = 0.08,\n",
    "    do_mvc=False, \n",
    "    do_adv_cls=True,\n",
    "    do_next_tp=False, \n",
    "    mask_ratio=[0.3], \n",
    "    warmup_duration= 500, \n",
    "    weight_decay= 0.01, \n",
    "    fused_adam= True,)\n",
    "es = EarlyStopping(patience=2, monitor='val_loss')\n",
    "swa = StochasticWeightAveraging(swa_lrs= 0.01)\n",
    "lrm = LearningRateMonitor(logging_interval=\"step\")\n",
    "#lrf = LearningRateFinder(mode=\"exponential\",)\n",
    "# TODO: to check that the class hierarchy are really ordered from 1-2-3-4... as well (oredered dict)\n",
    "trainer = Trainer(precision=\"16-mixed\", gradient_clip_val=100, max_time={\"hours\": 2}, limit_train_batches=50, limit_val_batches=10, callbacks=[chckp, es, lrm,  swa, trainingmode], accumulate_grad_batches=1, reload_dataloaders_every_n_epochs=1)#, logger=tlogger) #detect_anomaly=True, fast_dev_run=20, overfit_batches=10, limit_train_batches=1, limit_val_batches=0\n",
    "#logger=wandb_logger,"
   ]
  },
  {
   "cell_type": "code",
   "execution_count": 10,
   "metadata": {},
   "outputs": [
    {
     "name": "stdout",
     "output_type": "stream",
     "text": [
      "[<lightning.pytorch.callbacks.early_stopping.EarlyStopping object at 0x7fe6fbc64a30>, <lightning.pytorch.callbacks.lr_monitor.LearningRateMonitor object at 0x7fe6fbc647f0>, <lightning.pytorch.callbacks.stochastic_weight_avg.StochasticWeightAveraging object at 0x7fe6fbc64520>, TrainingMode(do_denoise=True, noise=[0.4], do_cce=True, cce_sim=0.6, cce_scale=0.002, do_ecs=True, ecs_threshold=0.4, ecs_scale=0.05, do_mvc=False, do_adv_cls=True, adv_class_scale=0.005, do_next_tp=False, do_generate=False, class_scale=0.08, mask_ratio=[0.3], warmup_duration=500, weight_decay=0.01, fused_adam=True, lr_reduce_patience=1, lr_reduce_factor=0.6, optim=adam, mvc_scale=0.2, do_cls=True, do_adv_batch=False, run_full_forward=False), <lightning.pytorch.callbacks.timer.Timer object at 0x7fe6fbc64460>, <lightning.pytorch.callbacks.progress.tqdm_progress.TQDMProgressBar object at 0x7fe6fbc64b20>, <lightning.pytorch.callbacks.model_summary.ModelSummary object at 0x7fe6fbc643d0>, <lightning.pytorch.callbacks.model_checkpoint.ModelCheckpoint object at 0x7fe6fbc647c0>]\n"
     ]
    }
   ],
   "source": [
    "print(trainer.callbacks)"
   ]
  },
  {
   "cell_type": "code",
   "execution_count": 9,
   "metadata": {},
   "outputs": [
    {
     "ename": "IndentationError",
     "evalue": "expected an indented block after 'if' statement on line 2 (1379575640.py, line 3)",
     "output_type": "error",
     "traceback": [
      "\u001b[0;36m  Cell \u001b[0;32mIn[9], line 3\u001b[0;36m\u001b[0m\n\u001b[0;31m    \u001b[0m\n\u001b[0m    ^\u001b[0m\n\u001b[0;31mIndentationError\u001b[0m\u001b[0;31m:\u001b[0m expected an indented block after 'if' statement on line 2\n"
     ]
    }
   ],
   "source": [
    "for i in trainer.callbacks:\n",
    "  if isinstance(i, TrainingMode):\n",
    "    "
   ]
  },
  {
   "cell_type": "code",
   "execution_count": null,
   "metadata": {},
   "outputs": [
    {
     "data": {
      "text/plain": [
       "['cell_type_ontology_term_id',\n",
       " 'disease_ontology_term_id',\n",
       " 'assay_ontology_term_id',\n",
       " 'self_reported_ethnicity_ontology_term_id',\n",
       " 'sex_ontology_term_id',\n",
       " 'organism_ontology_term_id']"
      ]
     },
     "execution_count": 44,
     "metadata": {},
     "output_type": "execute_result"
    }
   ],
   "source": [
    "model.labels"
   ]
  },
  {
   "cell_type": "code",
   "execution_count": 9,
   "metadata": {},
   "outputs": [
    {
     "name": "stderr",
     "output_type": "stream",
     "text": [
      "Using bfloat16 Automatic Mixed Precision (AMP)\n",
      "You have turned on `Trainer(detect_anomaly=True)`. This will significantly slow down compute speed and is recommended only for model debugging.\n",
      "GPU available: False, used: False\n",
      "TPU available: False, using: 0 TPU cores\n",
      "IPU available: False, using: 0 IPUs\n",
      "HPU available: False, using: 0 HPUs\n"
     ]
    }
   ],
   "source": [
    "# sanity. should be overfiting.\n",
    "trainer = Trainer(precision=\"16-mixed\", max_epochs=1000, limit_val_batches=0, check_val_every_n_epoch=1000, log_every_n_steps=1000, detect_anomaly=True, overfit_batches=30, gradient_clip_val=100,\n",
    "reload_dataloaders_every_n_epochs=1000) #logger=wandb_logger) limit_train_batches=1"
   ]
  },
  {
   "cell_type": "code",
   "execution_count": 10,
   "metadata": {},
   "outputs": [
    {
     "name": "stderr",
     "output_type": "stream",
     "text": [
      "2024-03-26 11:20:42,459:INFO - Created a temporary directory at /local/scratch/tmp/tmpeztdpiv1\n",
      "2024-03-26 11:20:42,460:INFO - Writing /local/scratch/tmp/tmpeztdpiv1/_remote_module_non_scriptable.py\n",
      "2024-03-26 11:20:42,460:INFO - Writing /local/scratch/tmp/tmpeztdpiv1/_remote_module_non_scriptable.py\n"
     ]
    }
   ],
   "source": [
    "model = scPrint(\n",
    "    genes = datamodule.genes,\n",
    "    d_model = d_model,\n",
    "    nhead = 4,\n",
    "    nlayers = 4,\n",
    "    layers_cls = [d_model],\n",
    "    labels = datamodule.labels,\n",
    "    cls_hierarchy = datamodule.cls_hierarchy,\n",
    "    dropout= 0.1,\n",
    "    transformer = \"flash\",\n",
    "    precpt_gene_emb = gene_emb,\n",
    "    gene_pos_enc = datamodule.gene_pos,\n",
    "    mvc_decoder = \"inner product\",\n",
    "    label_decoders = datamodule.decoders,\n",
    "    fused_dropout_add_ln = False,\n",
    "    num_batch_labels = datamodule.num_datasets,\n",
    "    checkpointing=True,\n",
    "    prenorm=True,\n",
    "    num_heads_kv=None,\n",
    ")\n",
    "\n",
    "model.do_denoise = True\n",
    "model.noise = [.5]\n",
    "model.do_cce = True\n",
    "model.do_mvc = False\n",
    "model.do_adv_cls = False\n",
    "model.do_generate = True\n",
    "model.weight_decay = 1e-4\n",
    "model.fused_adam = True\n",
    "model.lr_patience = 1\n",
    "model.optim = \"adamW\""
   ]
  },
  {
   "cell_type": "code",
   "execution_count": 35,
   "metadata": {},
   "outputs": [
    {
     "data": {
      "text/plain": [
       "{0: 23149, 1: 0}"
      ]
     },
     "execution_count": 35,
     "metadata": {},
     "output_type": "execute_result"
    }
   ],
   "source": [
    "datamodule.kwargs['collate_fn'].start_idx"
   ]
  },
  {
   "cell_type": "code",
   "execution_count": 42,
   "metadata": {},
   "outputs": [
    {
     "name": "stdout",
     "output_type": "stream",
     "text": [
      "these files will be considered test datasets:\n",
      "    /home/ml4ig1/scprint/.lamindb/BljRloq1xjcxRNDpejzI.h5ad\n",
      "    /home/ml4ig1/scprint/.lamindb/yBCKp6HmXuHa0cZptMo7.h5ad\n",
      "perc test:  0.0057480725242011555\n"
     ]
    },
    {
     "name": "stderr",
     "output_type": "stream",
     "text": [
      "LOCAL_RANK: 0 - CUDA_VISIBLE_DEVICES: [0]\n",
      "\n",
      "   | Name                            | Type                         | Params\n",
      "----------------------------------------------------------------------------------\n",
      "0  | gene_encoder                    | GeneEncoder                  | 5.7 M \n",
      "1  | expr_encoder                    | ContinuousValueEncoder       | 17.0 K\n",
      "2  | pos_encoder                     | PositionalEncoding           | 0     \n",
      "3  | label_encoder                   | CategoryValueEncoder         | 1.0 K \n",
      "4  | depth_encoder                   | ContinuousValueEncoder       | 17.0 K\n",
      "5  | norm_and_dropout                | Sequential                   | 256   \n",
      "6  | transformer                     | FlashTransformerEncoder      | 793 K \n",
      "7  | expr_decoder                    | ExprDecoder                  | 33.7 K\n",
      "8  | cls_decoders                    | ModuleDict                   | 130 K \n",
      "9  | grad_reverse_discriminator_loss | AdversarialDiscriminatorLoss | 45.0 K\n",
      "10 | mvc_decoder                     | MVCDecoder                   | 65.7 K\n",
      "----------------------------------------------------------------------------------\n",
      "1.1 M     Trainable params\n",
      "5.7 M     Non-trainable params\n",
      "6.8 M     Total params\n",
      "27.328    Total estimated model params size (MB)\n"
     ]
    },
    {
     "data": {
      "application/vnd.jupyter.widget-view+json": {
       "model_id": "7f45a335b2f14f2baa034679f80306c9",
       "version_major": 2,
       "version_minor": 0
=======
      "cells": [
            {
                  "cell_type": "code",
                  "execution_count": 24,
                  "metadata": {},
                  "outputs": [
                        {
                              "name": "stdout",
                              "output_type": "stream",
                              "text": [
                                    "^C\n",
                                    "Traceback (most recent call last):\n",
                                    "  File \"/home/ml4ig1/miniconda3/envs/scprint/bin/lamin\", line 5, in <module>\n",
                                    "    from lamin_cli.__main__ import main\n",
                                    "  File \"/home/ml4ig1/miniconda3/envs/scprint/lib/python3.10/site-packages/lamin_cli/__main__.py\", line 11, in <module>\n",
                                    "    import rich_click as click\n",
                                    "  File \"/home/ml4ig1/miniconda3/envs/scprint/lib/python3.10/site-packages/rich_click/__init__.py\", line 73, in <module>\n",
                                    "    from . import rich_click as rich_click\n",
                                    "  File \"/home/ml4ig1/miniconda3/envs/scprint/lib/python3.10/site-packages/rich_click/rich_click.py\", line 6, in <module>\n",
                                    "    import rich.columns\n",
                                    "  File \"/home/ml4ig1/miniconda3/envs/scprint/lib/python3.10/site-packages/rich/columns.py\", line 7, in <module>\n",
                                    "    from .console import Console, ConsoleOptions, RenderableType, RenderResult\n",
                                    "  File \"/home/ml4ig1/miniconda3/envs/scprint/lib/python3.10/site-packages/rich/console.py\", line 57, in <module>\n",
                                    "    from .markup import render as render_markup\n",
                                    "  File \"<frozen importlib._bootstrap>\", line 1027, in _find_and_load\n",
                                    "  File \"<frozen importlib._bootstrap>\", line 1006, in _find_and_load_unlocked\n",
                                    "  File \"<frozen importlib._bootstrap>\", line 674, in _load_unlocked\n",
                                    "  File \"<frozen importlib._bootstrap>\", line 577, in module_from_spec\n",
                                    "  File \"<frozen importlib._bootstrap>\", line 541, in _init_module_attrs\n",
                                    "KeyboardInterrupt\n"
                              ]
                        }
                  ],
                  "source": [
                        "! lamin load scprint"
                  ]
            },
            {
                  "cell_type": "code",
                  "execution_count": 1,
                  "metadata": {},
                  "outputs": [
                        {
                              "name": "stderr",
                              "output_type": "stream",
                              "text": [
                                    "Global seed set to 42\n"
                              ]
                        },
                        {
                              "name": "stdout",
                              "output_type": "stream",
                              "text": [
                                    "💡 connected lamindb: jkobject/scprint\n"
                              ]
                        }
                  ],
                  "source": [
                        "from lightning.pytorch import Trainer, seed_everything\n",
                        "from lightning.pytorch.callbacks import ModelCheckpoint, StochasticWeightAveraging, EarlyStopping, LearningRateMonitor, LearningRateFinder\n",
                        "\n",
                        "seed_everything(42, workers=True)\n",
                        "\n",
                        "from scprint import scPrint\n",
                        "from scprint.trainer import TrainingMode\n",
                        "from scdataloader import DataModule \n",
                        "import pandas as pd\n",
                        "from scdataloader.utils import load_genes\n",
                        "\n",
                        "import torch\n",
                        "torch.set_float32_matmul_precision('medium')\n",
                        "\n",
                        "%load_ext autoreload\n",
                        "%autoreload 2"
                  ]
            },
            {
                  "cell_type": "code",
                  "execution_count": 2,
                  "metadata": {},
                  "outputs": [],
                  "source": [
                        "# TODO: drop tissue & dev stage until part or is taken in account\n",
                        "\n",
                        "hierarchical_labels = [\n",
                        "    \"cell_type_ontology_term_id\", #1\n",
                        "    # \"tissue_ontology_term_id\",\n",
                        "    \"disease_ontology_term_id\", # 2\n",
                        "#    \"development_stage_ontology_term_id\",\n",
                        "    \"assay_ontology_term_id\", #3\n",
                        "    'self_reported_ethnicity_ontology_term_id', #4\n",
                        "]\n",
                        "labels_to_pred = hierarchical_labels+[\n",
                        "    'sex_ontology_term_id', #5\n",
                        "    \"organism_ontology_term_id\", #6\n",
                        "]\n",
                        "all_labels = labels_to_pred+[\n",
                        "    #'dataset_id',\n",
                        "    'cell_culture',\n",
                        "  #  \"heat_diff\",\n",
                        "  #  \"total_counts\",\n",
                        "  # \"nnz\",\n",
                        "  #  \"dpt_group\",\n",
                        "]\n",
                        "\n",
                        "gene_emb = '../data/main/gene_embeddings.parquet'\n",
                        "d_model=128"
                  ]
            },
            {
                  "cell_type": "markdown",
                  "metadata": {},
                  "source": []
            },
            {
                  "cell_type": "code",
                  "execution_count": 3,
                  "metadata": {},
                  "outputs": [
                        {
                              "name": "stdout",
                              "output_type": "stream",
                              "text": [
                                    "won't do any check but we recommend to have your dataset coming from local storage\n",
                                    "\n",
                                    "100.0% are aligned\n",
                                    "total dataset size is 134.0236856 Gb\n",
                                    "---\n",
                                    "dataset contains:\n",
                                    "     5884587 cells\n",
                                    "     127057 genes\n",
                                    "     7 labels\n",
                                    "     6 clss_to_pred\n",
                                    "     4 hierarchical_clss\n",
                                    "     2 organisms\n",
                                    "dataset contains 270 classes to predict\n",
                                    "\n",
                                    "seeing a string: loading gene positions as biomart parquet file\n",
                                    "these files will be considered test datasets:\n",
                                    "    /home/ml4ig1/scprint/.lamindb/R4ZHoQegxXdSFNFY5LGe.h5ad\n",
                                    "    /home/ml4ig1/scprint/.lamindb/SHV11AEetZOms4Wh7Ehb.h5ad\n",
                                    "    /home/ml4ig1/scprint/.lamindb/V6DPJx8rP3wWRQ43LMHb.h5ad\n",
                                    "    /home/ml4ig1/scprint/.lamindb/Gz5G2ETTEuuRDgwm7brA.h5ad\n",
                                    "    /home/ml4ig1/scprint/.lamindb/YyBdEsN89p2aF4xJY1CW.h5ad\n",
                                    "    /home/ml4ig1/scprint/.lamindb/SO5yBTUDBgkAmz0QbG8K.h5ad\n",
                                    "    /home/ml4ig1/scprint/.lamindb/r4iCehg3Tw5IbCLiCIbl.h5ad\n",
                                    "perc test:  0.041448618229282704\n"
                              ]
                        }
                  ],
                  "source": [
                        "datamodule = DataModule(\n",
                        "    collection_name=\"some\",\n",
                        "    gene_embeddings=gene_emb,\n",
                        "    all_labels=all_labels,\n",
                        "    hierarchical_labels=hierarchical_labels,\n",
                        "    organisms=[\"NCBITaxon:9606\", \"NCBITaxon:10090\"],\n",
                        "    how=\"random expr\",\n",
                        "    max_len=1200,\n",
                        "    add_zero_genes=0,\n",
                        "    # how much more you will see the most present vs less present category \n",
                        "    weight_scaler=10,\n",
                        "    label_to_weight=labels_to_pred,\n",
                        "    label_to_pred=labels_to_pred,\n",
                        "    batch_size=64,\n",
                        "    num_workers=16,\n",
                        "    #train_oversampling=2,\n",
                        "    validation_split=0.05,\n",
                        "    do_gene_pos='../data/main/biomart_pos.parquet',\n",
                        "    test_split=0.05)\n",
                        "testfiles = datamodule.setup()"
                  ]
            },
            {
                  "cell_type": "code",
                  "execution_count": 4,
                  "metadata": {},
                  "outputs": [
                        {
                              "data": {
                                    "text/plain": [
                                          "{'cell_type_ontology_term_id': {'CL:0005012': 0,\n",
                                          "  'CL:0000038': 218,\n",
                                          "  'CL:0000763': 219,\n",
                                          "  'CL:0008034': 220,\n",
                                          "  'CL:1000692': 1,\n",
                                          "  'CL:0002063': 2,\n",
                                          "  'CL:0000837': 221,\n",
                                          "  'CL:0000623': 222,\n",
                                          "  'CL:0000630': 223,\n",
                                          "  'CL:0002355': 3,\n",
                                          "  'CL:0005009': 224,\n",
                                          "  'CL:4023070': 4,\n",
                                          "  'CL:0000169': 5,\n",
                                          "  'CL:1001107': 6,\n",
                                          "  'CL:0000878': 225,\n",
                                          "  'CL:0000751': 7,\n",
                                          "  'CL:0001029': 8,\n",
                                          "  'CL:4023041': 9,\n",
                                          "  'CL:0000186': 10,\n",
                                          "  'CL:0000545': 11,\n",
                                          "  'CL:0000057': 226,\n",
                                          "  'CL:0002303': 12,\n",
                                          "  'CL:1000223': 13,\n",
                                          "  'CL:0000084': 227,\n",
                                          "  'CL:0000077': 228,\n",
                                          "  'CL:1001433': 14,\n",
                                          "  'CL:0002250': 229,\n",
                                          "  'CL:0000653': 15,\n",
                                          "  'CL:0000827': 230,\n",
                                          "  'CL:0001049': 16,\n",
                                          "  'CL:0000954': 17,\n",
                                          "  'CL:0009009': 18,\n",
                                          "  'CL:0002377': 19,\n",
                                          "  'CL:0000148': 20,\n",
                                          "  'CL:0002144': 21,\n",
                                          "  'CL:4030026': 22,\n",
                                          "  'CL:0000449': 23,\n",
                                          "  'CL:1000343': 24,\n",
                                          "  'CL:0019032': 231,\n",
                                          "  'CL:0000785': 232,\n",
                                          "  'CL:4023051': 25,\n",
                                          "  'CL:0000558': 26,\n",
                                          "  'CL:0011007': 27,\n",
                                          "  'CL:0002010': 28,\n",
                                          "  'CL:1001111': 29,\n",
                                          "  'CL:0005010': 233,\n",
                                          "  'CL:0000875': 234,\n",
                                          "  'CL:0000232': 30,\n",
                                          "  'CL:0000235': 235,\n",
                                          "  'CL:2000042': 31,\n",
                                          "  'CL:0000909': 236,\n",
                                          "  'CL:0000131': 32,\n",
                                          "  'CL:0002365': 33,\n",
                                          "  'CL:0002320': 237,\n",
                                          "  'CL:0000838': 238,\n",
                                          "  'CL:0009041': 34,\n",
                                          "  'CL:0009002': 35,\n",
                                          "  'CL:0002201': 36,\n",
                                          "  'CL:1001431': 37,\n",
                                          "  'CL:0000738': 239,\n",
                                          "  'CL:0001054': 240,\n",
                                          "  'CL:0000573': 38,\n",
                                          "  'CL:0000079': 39,\n",
                                          "  'CL:0000984': 40,\n",
                                          "  'CL:1000597': 41,\n",
                                          "  'CL:0002319': 241,\n",
                                          "  'CL:1000909': 242,\n",
                                          "  'CL:0000542': 243,\n",
                                          "  'CL:0000897': 244,\n",
                                          "  'CL:0000359': 245,\n",
                                          "  'CL:0009006': 42,\n",
                                          "  'CL:0002304': 43,\n",
                                          "  'CL:0000127': 246,\n",
                                          "  'CL:1000892': 44,\n",
                                          "  'CL:0011025': 45,\n",
                                          "  'CL:0002046': 46,\n",
                                          "  'CL:0000065': 247,\n",
                                          "  'CL:0000765': 47,\n",
                                          "  'CL:0000970': 48,\n",
                                          "  'CL:1000838': 49,\n",
                                          "  'CL:0000669': 248,\n",
                                          "  'CL:0000839': 249,\n",
                                          "  'CL:4023040': 50,\n",
                                          "  'CL:0000648': 51,\n",
                                          "  'CL:0000163': 250,\n",
                                          "  'CL:0001056': 251,\n",
                                          "  'CL:0000155': 52,\n",
                                          "  'CL:0000115': 252,\n",
                                          "  'CL:0002028': 53,\n",
                                          "  'CL:1001318': 54,\n",
                                          "  'CL:0000222': 253,\n",
                                          "  'CL:0000750': 55,\n",
                                          "  'CL:0000934': 56,\n",
                                          "  'CL:0000982': 57,\n",
                                          "  'CL:0000066': 254,\n",
                                          "  'CL:0000821': 58,\n",
                                          "  'CL:0002327': 255,\n",
                                          "  'CL:0001058': 59,\n",
                                          "  'CL:0019018': 60,\n",
                                          "  'CL:0001064': 61,\n",
                                          "  'CL:0000749': 256,\n",
                                          "  'CL:2000064': 62,\n",
                                          "  'CL:1001432': 63,\n",
                                          "  'CL:0000775': 257,\n",
                                          "  'CL:0001081': 64,\n",
                                          "  'CL:0000913': 65,\n",
                                          "  'CL:0000890': 66,\n",
                                          "  'CL:0000559': 67,\n",
                                          "  'CL:0000899': 68,\n",
                                          "  'CL:0002258': 69,\n",
                                          "  'CL:0000233': 70,\n",
                                          "  'CL:0002601': 71,\n",
                                          "  'CL:0011108': 258,\n",
                                          "  'CL:0000900': 72,\n",
                                          "  'CL:1001106': 73,\n",
                                          "  'CL:0008019': 74,\n",
                                          "  'CL:0000745': 75,\n",
                                          "  'CL:0000576': 259,\n",
                                          "  'CL:0000514': 76,\n",
                                          "  'CL:0002335': 77,\n",
                                          "  'CL:0002254': 260,\n",
                                          "  'CL:0000836': 261,\n",
                                          "  'CL:0019019': 78,\n",
                                          "  'CL:0000787': 262,\n",
                                          "  'CL:0002489': 79,\n",
                                          "  'CL:0000767': 80,\n",
                                          "  'CL:0002071': 263,\n",
                                          "  'CL:0000650': 81,\n",
                                          "  'CL:4023036': 82,\n",
                                          "  'CL:0000188': 264,\n",
                                          "  'CL:0000561': 83,\n",
                                          "  'CL:0000670': 84,\n",
                                          "  'CL:0000134': 85,\n",
                                          "  'CL:0000815': 86,\n",
                                          "  'CL:0000171': 87,\n",
                                          "  'CL:0000050': 88,\n",
                                          "  'CL:1000347': 89,\n",
                                          "  'CL:0000546': 90,\n",
                                          "  'CL:0005000': 91,\n",
                                          "  'CL:0000557': 92,\n",
                                          "  'CL:0002306': 265,\n",
                                          "  'CL:0009017': 93,\n",
                                          "  'CL:0002326': 94,\n",
                                          "  'CL:0000049': 95,\n",
                                          "  'CL:0008001': 266,\n",
                                          "  'CL:0000255': 267,\n",
                                          "  'CL:0002275': 96,\n",
                                          "  'CL:0002375': 97,\n",
                                          "  'CL:0001065': 268,\n",
                                          "  'CL:0002092': 269,\n",
                                          "  'CL:0000893': 270,\n",
                                          "  'CL:0000644': 98,\n",
                                          "  'CL:0000216': 99,\n",
                                          "  'CL:0000826': 271,\n",
                                          "  'CL:0002553': 272,\n",
                                          "  'CL:0000499': 273,\n",
                                          "  'CL:0001069': 274,\n",
                                          "  'CL:0000037': 275,\n",
                                          "  'CL:0000584': 276,\n",
                                          "  'CL:0000548': 277,\n",
                                          "  'CL:0000158': 100,\n",
                                          "  'CL:2000060': 278,\n",
                                          "  'CL:0000809': 101,\n",
                                          "  'CL:0000492': 279,\n",
                                          "  'CL:0002399': 102,\n",
                                          "  'CL:0000513': 103,\n",
                                          "  'CL:0002371': 280,\n",
                                          "  'CL:0000125': 281,\n",
                                          "  'CL:0002094': 104,\n",
                                          "  'CL:0019031': 282,\n",
                                          "  'CL:1000413': 283,\n",
                                          "  'CL:0002322': 105,\n",
                                          "  'CL:0011026': 284,\n",
                                          "  'CL:0000818': 106,\n",
                                          "  'CL:0000771': 107,\n",
                                          "  'CL:0009092': 108,\n",
                                          "  'CL:4023011': 109,\n",
                                          "  'CL:4023016': 110,\n",
                                          "  'CL:0000940': 111,\n",
                                          "  'CL:0000957': 112,\n",
                                          "  'CL:1000334': 113,\n",
                                          "  'CL:1000768': 114,\n",
                                          "  'CL:2000046': 115,\n",
                                          "  'CL:0000895': 116,\n",
                                          "  'CL:0009042': 117,\n",
                                          "  'CL:0002419': 285,\n",
                                          "  'CL:0000972': 118,\n",
                                          "  'CL:0001024': 119,\n",
                                          "  'CL:1000353': 120,\n",
                                          "  'CL:0000915': 121,\n",
                                          "  'CL:0000679': 286,\n",
                                          "  'CL:0000164': 287,\n",
                                          "  'CL:0000129': 122,\n",
                                          "  'CL:0000076': 288,\n",
                                          "  'CL:4023018': 289,\n",
                                          "  'CL:0002488': 123,\n",
                                          "  'CL:0000939': 124,\n",
                                          "  'CL:0000003': 290,\n",
                                          "  'CL:0000956': 125,\n",
                                          "  'CL:0002605': 126,\n",
                                          "  'CL:0001061': 291,\n",
                                          "  'CL:0009012': 127,\n",
                                          "  'CL:0002045': 128,\n",
                                          "  'CL:0009095': 129,\n",
                                          "  'CL:0000990': 292,\n",
                                          "  'CL:0000173': 130,\n",
                                          "  'CL:1000849': 131,\n",
                                          "  'CL:0001071': 132,\n",
                                          "  'CL:0000740': 133,\n",
                                          "  'CL:0000556': 134,\n",
                                          "  'CL:1001568': 135,\n",
                                          "  'CL:0005011': 136,\n",
                                          "  'CL:1001602': 137,\n",
                                          "  'CL:0008036': 138,\n",
                                          "  'CL:0000051': 139,\n",
                                          "  'CL:0002138': 140,\n",
                                          "  'CL:0011020': 141,\n",
                                          "  'CL:0000625': 293,\n",
                                          "  'CL:0000987': 142,\n",
                                          "  'CL:0000988': 294,\n",
                                          "  'CL:0000138': 143,\n",
                                          "  'CL:4023015': 144,\n",
                                          "  'CL:0000501': 145,\n",
                                          "  'CL:1000443': 146,\n",
                                          "  'CL:0002368': 295,\n",
                                          "  'CL:0000784': 296,\n",
                                          "  'CL:0000094': 297,\n",
                                          "  'CL:0000980': 298,\n",
                                          "  'CL:0002396': 147,\n",
                                          "  'CL:0000788': 148,\n",
                                          "  'CL:0002496': 299,\n",
                                          "  'CL:0011012': 149,\n",
                                          "  'CL:0000904': 150,\n",
                                          "  'CL:0000192': 300,\n",
                                          "  'CL:0000178': 151,\n",
                                          "  'CL:4023038': 152,\n",
                                          "  'CL:1000839': 153,\n",
                                          "  'CL:0000442': 154,\n",
                                          "  'CL:0002048': 155,\n",
                                          "  'CL:0002193': 156,\n",
                                          "  'CL:0009039': 157,\n",
                                          "  'CL:2000093': 158,\n",
                                          "  'CL:0000798': 159,\n",
                                          "  'CL:1000272': 301,\n",
                                          "  'CL:0002573': 302,\n",
                                          "  'CL:0000622': 160,\n",
                                          "  'CL:0001043': 161,\n",
                                          "  'CL:0000986': 162,\n",
                                          "  'CL:0000145': 303,\n",
                                          "  'CL:0000820': 163,\n",
                                          "  'CL:0002038': 164,\n",
                                          "  'CL:0000540': 304,\n",
                                          "  'CL:0008002': 165,\n",
                                          "  'CL:0000160': 305,\n",
                                          "  'CL:0002453': 166,\n",
                                          "  'CL:0000071': 306,\n",
                                          "  'CL:0001082': 307,\n",
                                          "  'CL:0000583': 167,\n",
                                          "  'CL:0000646': 168,\n",
                                          "  'CL:0002543': 169,\n",
                                          "  'CL:0000706': 170,\n",
                                          "  'CL:1000495': 171,\n",
                                          "  'CL:0000936': 172,\n",
                                          "  'CL:1000452': 173,\n",
                                          "  'CL:0000236': 308,\n",
                                          "  'CL:4023017': 174,\n",
                                          "  'CL:0002548': 175,\n",
                                          "  'CL:0001077': 176,\n",
                                          "  'CL:0002293': 309,\n",
                                          "  'CL:0000082': 310,\n",
                                          "  'CL:0002364': 177,\n",
                                          "  'CL:1000500': 311,\n",
                                          "  'CL:0000034': 312,\n",
                                          "  'CL:0002154': 178,\n",
                                          "  'CL:0002617': 179,\n",
                                          "  'CL:0000006': 313,\n",
                                          "  'CL:0002241': 180,\n",
                                          "  'CL:0001042': 181,\n",
                                          "  'CL:0000817': 314,\n",
                                          "  'CL:0002151': 182,\n",
                                          "  'CL:0000816': 183,\n",
                                          "  'CL:0002425': 184,\n",
                                          "  'CL:0000553': 185,\n",
                                          "  'CL:0000624': 315,\n",
                                          "  'CL:0001066': 186,\n",
                                          "  'CL:0000907': 187,\n",
                                          "  'CL:0002343': 188,\n",
                                          "  'CL:4023013': 189,\n",
                                          "  'CL:2000095': 190,\n",
                                          "  'CL:0000898': 316,\n",
                                          "  'CL:4023012': 191,\n",
                                          "  'CL:0002062': 192,\n",
                                          "  'CL:0002586': 193,\n",
                                          "  'CL:0000128': 194,\n",
                                          "  'CL:1000271': 195,\n",
                                          "  'CL:0000604': 196,\n",
                                          "  'CL:0002504': 197,\n",
                                          "  'CL:0000985': 198,\n",
                                          "  'CL:0000786': 317,\n",
                                          "  'CL:0000776': 199,\n",
                                          "  'CL:0009043': 200,\n",
                                          "  'CL:0000097': 201,\n",
                                          "  'CL:0009010': 318,\n",
                                          "  'CL:0000937': 202,\n",
                                          "  'CL:1000850': 203,\n",
                                          "  'CL:0009011': 204,\n",
                                          "  'CL:0000782': 319,\n",
                                          "  'CL:0000525': 205,\n",
                                          "  'CL:0000814': 206,\n",
                                          "  'CL:3000001': 207,\n",
                                          "  'CL:0000682': 320,\n",
                                          "  'CL:0000451': 321,\n",
                                          "  'CL:0001074': 208,\n",
                                          "  'CL:0002088': 209,\n",
                                          "  'CL:0000905': 210,\n",
                                          "  'CL:0002139': 322,\n",
                                          "  'CL:0010008': 211,\n",
                                          "  'CL:0000586': 212,\n",
                                          "  'CL:0000636': 213,\n",
                                          "  'CL:0000789': 323,\n",
                                          "  'CL:0001050': 214,\n",
                                          "  'CL:0007011': 215,\n",
                                          "  'CL:0000764': 324,\n",
                                          "  'CL:0000938': 216,\n",
                                          "  'CL:0000860': 217,\n",
                                          "  'CL:0002563': 325,\n",
                                          "  'CL:0000056': 326,\n",
                                          "  'CL:0000055': 327,\n",
                                          "  'CL:0000151': 328,\n",
                                          "  'CL:0000211': 329},\n",
                                          " 'disease_ontology_term_id': {'MONDO:0005068': 0,\n",
                                          "  'MONDO:0005061': 1,\n",
                                          "  'MONDO:0012419': 2,\n",
                                          "  'MONDO:0005005': 3,\n",
                                          "  'MONDO:0004970': 24,\n",
                                          "  'MONDO:0021211': 4,\n",
                                          "  'MONDO:0001627': 5,\n",
                                          "  'MONDO:0005129': 6,\n",
                                          "  'MONDO:0002492': 7,\n",
                                          "  'MONDO:0005016': 8,\n",
                                          "  'MONDO:0000001': 25,\n",
                                          "  'MONDO:0005097': 9,\n",
                                          "  'MONDO:0100096': 10,\n",
                                          "  'MONDO:0005027': 11,\n",
                                          "  'MONDO:0018906': 12,\n",
                                          "  'MONDO:0004691': 13,\n",
                                          "  'MONDO:0007472': 14,\n",
                                          "  'MONDO:0005191': 15,\n",
                                          "  'MONDO:0005233': 26,\n",
                                          "  'MONDO:0004947': 16,\n",
                                          "  'PATO:0000461': 17,\n",
                                          "  'MONDO:0005011': 18,\n",
                                          "  'MONDO:0005087': 27,\n",
                                          "  'MONDO:0005002': 19,\n",
                                          "  'MONDO:0001150': 20,\n",
                                          "  'MONDO:0005300': 28,\n",
                                          "  'MONDO:0005070': 29,\n",
                                          "  'MONDO:0019040': 21,\n",
                                          "  'MONDO:0005550': 30,\n",
                                          "  'MONDO:0044970': 22,\n",
                                          "  'MONDO:0002025': 31,\n",
                                          "  'MONDO:0021147': 32,\n",
                                          "  'MONDO:0021166': 23,\n",
                                          "  'MONDO:0005066': 33},\n",
                                          " 'assay_ontology_term_id': {'EFO:0010961': 0,\n",
                                          "  'EFO:0700003': 1,\n",
                                          "  'EFO:0030059': 2,\n",
                                          "  'EFO:0008780': 3,\n",
                                          "  'EFO:0700011': 4,\n",
                                          "  'EFO:0008919': 5,\n",
                                          "  'EFO:0008931': 6,\n",
                                          "  'EFO:0008722': 7,\n",
                                          "  'EFO:0009901': 8,\n",
                                          "  'EFO:0008853': 9,\n",
                                          "  'EFO:0009922': 10,\n",
                                          "  'EFO:0011025': 11,\n",
                                          "  'EFO:0030062': 12,\n",
                                          "  'EFO:0030002': 13,\n",
                                          "  'EFO:0009899': 14,\n",
                                          "  'EFO:0009900': 15,\n",
                                          "  'EFO:0030003': 17,\n",
                                          "  'EFO:0030007': 16,\n",
                                          "  'EFO:0030004': 18,\n",
                                          "  'EFO:0008994': 19},\n",
                                          " 'self_reported_ethnicity_ontology_term_id': {'unknown': -1,\n",
                                          "  'HANCESTRO:0005': 0,\n",
                                          "  'HANCESTRO:0015': 1,\n",
                                          "  'HANCESTRO:0027': 2,\n",
                                          "  'HANCESTRO:0014': 3,\n",
                                          "  'HANCESTRO:0008': 7,\n",
                                          "  'HANCESTRO:0595': 4,\n",
                                          "  'HANCESTRO:0568': 5,\n",
                                          "  'HANCESTRO:0306': 6},\n",
                                          " 'sex_ontology_term_id': {'unknown': -1, 'PATO:0000383': 0, 'PATO:0000384': 1},\n",
                                          " 'organism_ontology_term_id': {'NCBITaxon:9606': 0, 'NCBITaxon:10090': 1}}"
                                    ]
                              },
                              "execution_count": 4,
                              "metadata": {},
                              "output_type": "execute_result"
                        }
                  ],
                  "source": [
                        "datamodule.dataset.encoder"
                  ]
            },
            {
                  "cell_type": "code",
                  "execution_count": null,
                  "metadata": {},
                  "outputs": [],
                  "source": [
                        "# create a function to transform an scGPT checkpoint to an scPrint's\n",
                        "# ckpt = torch.load(\"../../scGPT/save/model_e6.pt\")\n",
                        "# scPrint.load_from_checkpoint(\"../../scGPT/save/model_e6.pt\")"
                  ]
            },
            {
                  "cell_type": "code",
                  "execution_count": null,
                  "metadata": {},
                  "outputs": [
                        {
                              "name": "stderr",
                              "output_type": "stream",
                              "text": [
                                    "2024-03-14 09:16:21,556:ERROR - Failed to detect the name of this notebook, you can set it manually with the WANDB_NOTEBOOK_NAME environment variable to enable code saving.\n",
                                    "wandb: Currently logged in as: jkobject (ml4ig). Use `wandb login --relogin` to force relogin\n"
                              ]
                        },
                        {
                              "data": {
                                    "text/html": [
                                          "wandb version 0.16.4 is available!  To upgrade, please run:\n",
                                          " $ pip install wandb --upgrade"
                                    ],
                                    "text/plain": [
                                          "<IPython.core.display.HTML object>"
                                    ]
                              },
                              "metadata": {},
                              "output_type": "display_data"
                        },
                        {
                              "data": {
                                    "text/html": [
                                          "Tracking run with wandb version 0.16.2"
                                    ],
                                    "text/plain": [
                                          "<IPython.core.display.HTML object>"
                                    ]
                              },
                              "metadata": {},
                              "output_type": "display_data"
                        },
                        {
                              "data": {
                                    "text/html": [
                                          "Run data is saved locally in <code>../data/tensorboard/wandb/run-20240314_091623-heig0ijx</code>"
                                    ],
                                    "text/plain": [
                                          "<IPython.core.display.HTML object>"
                                    ]
                              },
                              "metadata": {},
                              "output_type": "display_data"
                        },
                        {
                              "data": {
                                    "text/html": [
                                          "Syncing run <strong><a href='https://wandb.ai/ml4ig/scprint_test/runs/heig0ijx' target=\"_blank\">buttermilk-flambee-65</a></strong> to <a href='https://wandb.ai/ml4ig/scprint_test' target=\"_blank\">Weights & Biases</a> (<a href='https://wandb.me/run' target=\"_blank\">docs</a>)<br/>"
                                    ],
                                    "text/plain": [
                                          "<IPython.core.display.HTML object>"
                                    ]
                              },
                              "metadata": {},
                              "output_type": "display_data"
                        },
                        {
                              "data": {
                                    "text/html": [
                                          " View project at <a href='https://wandb.ai/ml4ig/scprint_test' target=\"_blank\">https://wandb.ai/ml4ig/scprint_test</a>"
                                    ],
                                    "text/plain": [
                                          "<IPython.core.display.HTML object>"
                                    ]
                              },
                              "metadata": {},
                              "output_type": "display_data"
                        },
                        {
                              "data": {
                                    "text/html": [
                                          " View run at <a href='https://wandb.ai/ml4ig/scprint_test/runs/heig0ijx' target=\"_blank\">https://wandb.ai/ml4ig/scprint_test/runs/heig0ijx</a>"
                                    ],
                                    "text/plain": [
                                          "<IPython.core.display.HTML object>"
                                    ]
                              },
                              "metadata": {},
                              "output_type": "display_data"
                        },
                        {
                              "ename": "NameError",
                              "evalue": "name 'model' is not defined",
                              "output_type": "error",
                              "traceback": [
                                    "\u001b[0;31m---------------------------------------------------------------------------\u001b[0m",
                                    "\u001b[0;31mNameError\u001b[0m                                 Traceback (most recent call last)",
                                    "Cell \u001b[0;32mIn[5], line 5\u001b[0m\n\u001b[1;32m      2\u001b[0m \u001b[38;5;28;01mfrom\u001b[39;00m \u001b[38;5;21;01mlightning\u001b[39;00m\u001b[38;5;21;01m.\u001b[39;00m\u001b[38;5;21;01mpytorch\u001b[39;00m\u001b[38;5;21;01m.\u001b[39;00m\u001b[38;5;21;01mloggers\u001b[39;00m \u001b[38;5;28;01mimport\u001b[39;00m WandbLogger\n\u001b[1;32m      4\u001b[0m wandb_logger \u001b[38;5;241m=\u001b[39m WandbLogger(project\u001b[38;5;241m=\u001b[39m\u001b[38;5;124m\"\u001b[39m\u001b[38;5;124mscprint_test\u001b[39m\u001b[38;5;124m\"\u001b[39m, save_dir\u001b[38;5;241m=\u001b[39m\u001b[38;5;124m\"\u001b[39m\u001b[38;5;124m../data/tensorboard\u001b[39m\u001b[38;5;124m\"\u001b[39m)\n\u001b[0;32m----> 5\u001b[0m wandb_logger\u001b[38;5;241m.\u001b[39mwatch(\u001b[43mmodel\u001b[49m, log\u001b[38;5;241m=\u001b[39m\u001b[38;5;124m'\u001b[39m\u001b[38;5;124mall\u001b[39m\u001b[38;5;124m'\u001b[39m, log_freq\u001b[38;5;241m=\u001b[39m\u001b[38;5;241m50\u001b[39m, log_graph\u001b[38;5;241m=\u001b[39m\u001b[38;5;28;01mTrue\u001b[39;00m)\n\u001b[1;32m      7\u001b[0m \u001b[38;5;66;03m#tlogger = TensorBoardLogger(save_dir=\"../data/tensorboard\")\u001b[39;00m\n\u001b[1;32m      8\u001b[0m \u001b[38;5;66;03m#tlogger.log_graph(model)\u001b[39;00m\n",
                                    "\u001b[0;31mNameError\u001b[0m: name 'model' is not defined"
                              ]
                        }
                  ],
                  "source": [
                        "from lightning.pytorch.loggers import TensorBoardLogger\n",
                        "from lightning.pytorch.loggers import WandbLogger\n",
                        "\n",
                        "wandb_logger = WandbLogger(project=\"scprint_test\", save_dir=\"../data/tensorboard\")\n",
                        "wandb_logger.watch(model, log='all', log_freq=50, log_graph=True)\n",
                        "\n",
                        "#tlogger = TensorBoardLogger(save_dir=\"../data/tensorboard\")\n",
                        "#tlogger.log_graph(model)\n"
                  ]
            },
            {
                  "cell_type": "code",
                  "execution_count": null,
                  "metadata": {},
                  "outputs": [],
                  "source": [
                        "#from lightning.pytorch.profilers import PyTorchProfiler\n",
                        "#pytorch_prof = PyTorchProfiler(\"../data/tensorboard\", emit_nvtx=False, group_by_input_shape=True, record_shapes=True, profile_memory=True, with_stack=True, on_trace_ready=torch.profiler.tensorboard_trace_handler(\"../data/tensorboard/\"),)"
                  ]
            },
            {
                  "cell_type": "code",
                  "execution_count": 12,
                  "metadata": {},
                  "outputs": [
                        {
                              "name": "stderr",
                              "output_type": "stream",
                              "text": [
                                    "Using 16bit Automatic Mixed Precision (AMP)\n",
                                    "GPU available: True (cuda), used: True\n",
                                    "TPU available: False, using: 0 TPU cores\n",
                                    "IPU available: False, using: 0 IPUs\n",
                                    "HPU available: False, using: 0 HPUs\n"
                              ]
                        }
                  ],
                  "source": [
                        "chckp = ModelCheckpoint(monitor=\"val_loss\", save_top_k=-1)\n",
                        "trainingmode = TrainingMode(\n",
                        "    do_denoise=True, \n",
                        "    noise=[0.4],\n",
                        "    do_cce=True, \n",
                        "    cce_sim=0.6, \n",
                        "    do_ecs=True, \n",
                        "    ecs_threshold = 0.4, \n",
                        "    ecs_scale = 0.05,\n",
                        "    class_scale = 0.08,\n",
                        "    do_mvc=False, \n",
                        "    do_adv_cls=True,\n",
                        "    do_next_tp=False, \n",
                        "    mask_ratio=[0.3], \n",
                        "    warmup_duration= 500, \n",
                        "    weight_decay= 0.01, \n",
                        "    fused_adam= True,\n",
                        "    lr_patience= 1)\n",
                        "es = EarlyStopping(patience=2, monitor='val_loss')\n",
                        "swa = StochasticWeightAveraging(swa_lrs= 0.01)\n",
                        "lrm = LearningRateMonitor(logging_interval=\"step\")\n",
                        "#lrf = LearningRateFinder(mode=\"exponential\",)\n",
                        "# TODO: to check that the class hierarchy are really ordered from 1-2-3-4... as well (oredered dict)\n",
                        "trainer = Trainer(precision=\"16-mixed\", gradient_clip_val=100, max_time={\"hours\": 2}, limit_train_batches=50, limit_val_batches=10, callbacks=[chckp, es, lrm,  swa, trainingmode], accumulate_grad_batches=1, reload_dataloaders_every_n_epochs=1)#, logger=tlogger) #detect_anomaly=True, fast_dev_run=20, overfit_batches=10, limit_train_batches=1, limit_val_batches=0\n",
                        "#logger=wandb_logger,"
                  ]
            },
            {
                  "cell_type": "code",
                  "execution_count": null,
                  "metadata": {},
                  "outputs": [
                        {
                              "data": {
                                    "text/plain": [
                                          "['cell_type_ontology_term_id',\n",
                                          " 'disease_ontology_term_id',\n",
                                          " 'assay_ontology_term_id',\n",
                                          " 'self_reported_ethnicity_ontology_term_id',\n",
                                          " 'sex_ontology_term_id',\n",
                                          " 'organism_ontology_term_id']"
                                    ]
                              },
                              "execution_count": 44,
                              "metadata": {},
                              "output_type": "execute_result"
                        }
                  ],
                  "source": [
                        "model.labels"
                  ]
            },
            {
                  "cell_type": "code",
                  "execution_count": 13,
                  "metadata": {},
                  "outputs": [
                        {
                              "name": "stderr",
                              "output_type": "stream",
                              "text": [
                                    "Using 16bit Automatic Mixed Precision (AMP)\n",
                                    "GPU available: True (cuda), used: True\n",
                                    "TPU available: False, using: 0 TPU cores\n",
                                    "IPU available: False, using: 0 IPUs\n",
                                    "HPU available: False, using: 0 HPUs\n"
                              ]
                        }
                  ],
                  "source": [
                        "# sanity. should be overfiting.\n",
                        "trainer = Trainer(precision=\"16-mixed\", max_epochs=1000, limit_val_batches=0, check_val_every_n_epoch=1000, log_every_n_steps=1000, detect_anomaly=True, overfit_batches=30, gradient_clip_val=100,\n",
                        "reload_dataloaders_every_n_epochs=1000) #logger=wandb_logger) limit_train_batches=1"
                  ]
            },
            {
                  "cell_type": "code",
                  "execution_count": 14,
                  "metadata": {},
                  "outputs": [],
                  "source": [
                        "model = scPrint(\n",
                        "    genes = datamodule.genes,\n",
                        "    d_model = d_model,\n",
                        "    nhead = 4,\n",
                        "    nlayers = 4,\n",
                        "    layers_cls = [d_model],\n",
                        "    labels = datamodule.labels,\n",
                        "    cls_hierarchy = datamodule.cls_hierarchy,\n",
                        "    dropout= 0.1,\n",
                        "    transformer = \"flash\",\n",
                        "    precpt_gene_emb = gene_emb,\n",
                        "    gene_pos_enc = datamodule.gene_pos,\n",
                        "    mvc_decoder = \"inner product\",\n",
                        "    label_decoders = datamodule.decoders,\n",
                        "    fused_dropout_add_ln = False,\n",
                        "    num_batch_labels = datamodule.num_datasets,\n",
                        "    checkpointing=True,\n",
                        "    prenorm=True,\n",
                        "    num_heads_kv=None,\n",
                        ")\n",
                        "\n",
                        "model.do_denoise = True\n",
                        "model.noise = [.5]\n",
                        "model.do_cce = True\n",
                        "model.do_mvc = False\n",
                        "model.do_adv_cls = False\n",
                        "model.do_generate = True\n",
                        "model.weight_decay = 1e-4\n",
                        "model.fused_adam = True\n",
                        "model.lr_patience = 1\n",
                        "model.optim = \"adamW\""
                  ]
            },
            {
                  "cell_type": "code",
                  "execution_count": 33,
                  "metadata": {},
                  "outputs": [
                        {
                              "name": "stdout",
                              "output_type": "stream",
                              "text": [
                                    "these files will be considered test datasets:\n",
                                    "    /home/ml4ig1/scprint/.lamindb/R4ZHoQegxXdSFNFY5LGe.h5ad\n",
                                    "    /home/ml4ig1/scprint/.lamindb/SHV11AEetZOms4Wh7Ehb.h5ad\n",
                                    "    /home/ml4ig1/scprint/.lamindb/V6DPJx8rP3wWRQ43LMHb.h5ad\n",
                                    "    /home/ml4ig1/scprint/.lamindb/Gz5G2ETTEuuRDgwm7brA.h5ad\n",
                                    "    /home/ml4ig1/scprint/.lamindb/YyBdEsN89p2aF4xJY1CW.h5ad\n",
                                    "    /home/ml4ig1/scprint/.lamindb/SO5yBTUDBgkAmz0QbG8K.h5ad\n",
                                    "    /home/ml4ig1/scprint/.lamindb/r4iCehg3Tw5IbCLiCIbl.h5ad\n",
                                    "perc test:  0.041448618229282704\n"
                              ]
                        },
                        {
                              "name": "stderr",
                              "output_type": "stream",
                              "text": [
                                    "LOCAL_RANK: 0 - CUDA_VISIBLE_DEVICES: [0]\n",
                                    "\n",
                                    "   | Name                            | Type                         | Params\n",
                                    "----------------------------------------------------------------------------------\n",
                                    "0  | gene_encoder                    | GeneEncoder                  | 5.7 M \n",
                                    "1  | expr_encoder                    | ContinuousValueEncoder       | 17.0 K\n",
                                    "2  | pos_encoder                     | PositionalEncoding           | 0     \n",
                                    "3  | label_encoder                   | CategoryValueEncoder         | 1.0 K \n",
                                    "4  | depth_encoder                   | ContinuousValueEncoder       | 17.0 K\n",
                                    "5  | norm_and_dropout                | Sequential                   | 256   \n",
                                    "6  | transformer                     | FlashTransformerEncoder      | 793 K \n",
                                    "7  | expr_decoder                    | ExprDecoder                  | 33.7 K\n",
                                    "8  | cls_decoders                    | ModuleDict                   | 135 K \n",
                                    "9  | grad_reverse_discriminator_loss | AdversarialDiscriminatorLoss | 45.1 K\n",
                                    "10 | mvc_decoder                     | MVCDecoder                   | 65.7 K\n",
                                    "----------------------------------------------------------------------------------\n",
                                    "1.1 M     Trainable params\n",
                                    "5.7 M     Non-trainable params\n",
                                    "6.8 M     Total params\n",
                                    "27.349    Total estimated model params size (MB)\n"
                              ]
                        },
                        {
                              "data": {
                                    "application/vnd.jupyter.widget-view+json": {
                                          "model_id": "0fe837b0642048ffbf1a716ce9002fa5",
                                          "version_major": 2,
                                          "version_minor": 0
                                    },
                                    "text/plain": [
                                          "Sanity Checking: 0it [00:00, ?it/s]"
                                    ]
                              },
                              "metadata": {},
                              "output_type": "display_data"
                        },
                        {
                              "name": "stdout",
                              "output_type": "stream",
                              "text": [
                                    "> /home/ml4ig1/Documents code/scPRINT/scprint/model/utils.py(54)make_adata()\n",
                                    "     52 \n",
                                    "     53         pdb./home/ml4ig1/Documents code/scPRINT/scprint/model/utils.py(54)make_adata()\n",
                                    "     52 \n",
                                    "     53         pdb.set_trace()\n",
                                    "---> 54         obs = np.array(\n",
                                    "     55             [\n",
                                    "     56                 [label_decoders[labels[i]][n] for n in name]\n",
                                    "\n"
                              ]
                        }
                  ],
                  "source": [
                        "trainer.fit(model, datamodule=datamodule)"
                  ]
            },
            {
                  "cell_type": "code",
                  "execution_count": null,
                  "metadata": {},
                  "outputs": [],
                  "source": [
                        "%reload_ext tensorboard\n",
                        "%tensorboard --logdir=\"../data/tensorboard\""
                  ]
            },
            {
                  "cell_type": "code",
                  "execution_count": null,
                  "metadata": {},
                  "outputs": [],
                  "source": [
                        "#wandb_logger.finalize(status=\"aborted\")\n",
                        "torch.cuda.empty_cache()"
                  ]
            }
      ],
      "metadata": {
            "kernelspec": {
                  "display_name": "scprint",
                  "language": "python",
                  "name": "python3"
            },
            "language_info": {
                  "codemirror_mode": {
                        "name": "ipython",
                        "version": 3
                  },
                  "file_extension": ".py",
                  "mimetype": "text/x-python",
                  "name": "python",
                  "nbconvert_exporter": "python",
                  "pygments_lexer": "ipython3",
                  "version": "3.10.0"
            }
>>>>>>> cfd6bc6e
      },
      "nbformat": 4,
      "nbformat_minor": 2
}<|MERGE_RESOLUTION|>--- conflicted
+++ resolved
@@ -1,5 +1,4 @@
 {
-<<<<<<< HEAD
  "cells": [
   {
    "cell_type": "code",
@@ -713,976 +712,6 @@
        "model_id": "7f45a335b2f14f2baa034679f80306c9",
        "version_major": 2,
        "version_minor": 0
-=======
-      "cells": [
-            {
-                  "cell_type": "code",
-                  "execution_count": 24,
-                  "metadata": {},
-                  "outputs": [
-                        {
-                              "name": "stdout",
-                              "output_type": "stream",
-                              "text": [
-                                    "^C\n",
-                                    "Traceback (most recent call last):\n",
-                                    "  File \"/home/ml4ig1/miniconda3/envs/scprint/bin/lamin\", line 5, in <module>\n",
-                                    "    from lamin_cli.__main__ import main\n",
-                                    "  File \"/home/ml4ig1/miniconda3/envs/scprint/lib/python3.10/site-packages/lamin_cli/__main__.py\", line 11, in <module>\n",
-                                    "    import rich_click as click\n",
-                                    "  File \"/home/ml4ig1/miniconda3/envs/scprint/lib/python3.10/site-packages/rich_click/__init__.py\", line 73, in <module>\n",
-                                    "    from . import rich_click as rich_click\n",
-                                    "  File \"/home/ml4ig1/miniconda3/envs/scprint/lib/python3.10/site-packages/rich_click/rich_click.py\", line 6, in <module>\n",
-                                    "    import rich.columns\n",
-                                    "  File \"/home/ml4ig1/miniconda3/envs/scprint/lib/python3.10/site-packages/rich/columns.py\", line 7, in <module>\n",
-                                    "    from .console import Console, ConsoleOptions, RenderableType, RenderResult\n",
-                                    "  File \"/home/ml4ig1/miniconda3/envs/scprint/lib/python3.10/site-packages/rich/console.py\", line 57, in <module>\n",
-                                    "    from .markup import render as render_markup\n",
-                                    "  File \"<frozen importlib._bootstrap>\", line 1027, in _find_and_load\n",
-                                    "  File \"<frozen importlib._bootstrap>\", line 1006, in _find_and_load_unlocked\n",
-                                    "  File \"<frozen importlib._bootstrap>\", line 674, in _load_unlocked\n",
-                                    "  File \"<frozen importlib._bootstrap>\", line 577, in module_from_spec\n",
-                                    "  File \"<frozen importlib._bootstrap>\", line 541, in _init_module_attrs\n",
-                                    "KeyboardInterrupt\n"
-                              ]
-                        }
-                  ],
-                  "source": [
-                        "! lamin load scprint"
-                  ]
-            },
-            {
-                  "cell_type": "code",
-                  "execution_count": 1,
-                  "metadata": {},
-                  "outputs": [
-                        {
-                              "name": "stderr",
-                              "output_type": "stream",
-                              "text": [
-                                    "Global seed set to 42\n"
-                              ]
-                        },
-                        {
-                              "name": "stdout",
-                              "output_type": "stream",
-                              "text": [
-                                    "💡 connected lamindb: jkobject/scprint\n"
-                              ]
-                        }
-                  ],
-                  "source": [
-                        "from lightning.pytorch import Trainer, seed_everything\n",
-                        "from lightning.pytorch.callbacks import ModelCheckpoint, StochasticWeightAveraging, EarlyStopping, LearningRateMonitor, LearningRateFinder\n",
-                        "\n",
-                        "seed_everything(42, workers=True)\n",
-                        "\n",
-                        "from scprint import scPrint\n",
-                        "from scprint.trainer import TrainingMode\n",
-                        "from scdataloader import DataModule \n",
-                        "import pandas as pd\n",
-                        "from scdataloader.utils import load_genes\n",
-                        "\n",
-                        "import torch\n",
-                        "torch.set_float32_matmul_precision('medium')\n",
-                        "\n",
-                        "%load_ext autoreload\n",
-                        "%autoreload 2"
-                  ]
-            },
-            {
-                  "cell_type": "code",
-                  "execution_count": 2,
-                  "metadata": {},
-                  "outputs": [],
-                  "source": [
-                        "# TODO: drop tissue & dev stage until part or is taken in account\n",
-                        "\n",
-                        "hierarchical_labels = [\n",
-                        "    \"cell_type_ontology_term_id\", #1\n",
-                        "    # \"tissue_ontology_term_id\",\n",
-                        "    \"disease_ontology_term_id\", # 2\n",
-                        "#    \"development_stage_ontology_term_id\",\n",
-                        "    \"assay_ontology_term_id\", #3\n",
-                        "    'self_reported_ethnicity_ontology_term_id', #4\n",
-                        "]\n",
-                        "labels_to_pred = hierarchical_labels+[\n",
-                        "    'sex_ontology_term_id', #5\n",
-                        "    \"organism_ontology_term_id\", #6\n",
-                        "]\n",
-                        "all_labels = labels_to_pred+[\n",
-                        "    #'dataset_id',\n",
-                        "    'cell_culture',\n",
-                        "  #  \"heat_diff\",\n",
-                        "  #  \"total_counts\",\n",
-                        "  # \"nnz\",\n",
-                        "  #  \"dpt_group\",\n",
-                        "]\n",
-                        "\n",
-                        "gene_emb = '../data/main/gene_embeddings.parquet'\n",
-                        "d_model=128"
-                  ]
-            },
-            {
-                  "cell_type": "markdown",
-                  "metadata": {},
-                  "source": []
-            },
-            {
-                  "cell_type": "code",
-                  "execution_count": 3,
-                  "metadata": {},
-                  "outputs": [
-                        {
-                              "name": "stdout",
-                              "output_type": "stream",
-                              "text": [
-                                    "won't do any check but we recommend to have your dataset coming from local storage\n",
-                                    "\n",
-                                    "100.0% are aligned\n",
-                                    "total dataset size is 134.0236856 Gb\n",
-                                    "---\n",
-                                    "dataset contains:\n",
-                                    "     5884587 cells\n",
-                                    "     127057 genes\n",
-                                    "     7 labels\n",
-                                    "     6 clss_to_pred\n",
-                                    "     4 hierarchical_clss\n",
-                                    "     2 organisms\n",
-                                    "dataset contains 270 classes to predict\n",
-                                    "\n",
-                                    "seeing a string: loading gene positions as biomart parquet file\n",
-                                    "these files will be considered test datasets:\n",
-                                    "    /home/ml4ig1/scprint/.lamindb/R4ZHoQegxXdSFNFY5LGe.h5ad\n",
-                                    "    /home/ml4ig1/scprint/.lamindb/SHV11AEetZOms4Wh7Ehb.h5ad\n",
-                                    "    /home/ml4ig1/scprint/.lamindb/V6DPJx8rP3wWRQ43LMHb.h5ad\n",
-                                    "    /home/ml4ig1/scprint/.lamindb/Gz5G2ETTEuuRDgwm7brA.h5ad\n",
-                                    "    /home/ml4ig1/scprint/.lamindb/YyBdEsN89p2aF4xJY1CW.h5ad\n",
-                                    "    /home/ml4ig1/scprint/.lamindb/SO5yBTUDBgkAmz0QbG8K.h5ad\n",
-                                    "    /home/ml4ig1/scprint/.lamindb/r4iCehg3Tw5IbCLiCIbl.h5ad\n",
-                                    "perc test:  0.041448618229282704\n"
-                              ]
-                        }
-                  ],
-                  "source": [
-                        "datamodule = DataModule(\n",
-                        "    collection_name=\"some\",\n",
-                        "    gene_embeddings=gene_emb,\n",
-                        "    all_labels=all_labels,\n",
-                        "    hierarchical_labels=hierarchical_labels,\n",
-                        "    organisms=[\"NCBITaxon:9606\", \"NCBITaxon:10090\"],\n",
-                        "    how=\"random expr\",\n",
-                        "    max_len=1200,\n",
-                        "    add_zero_genes=0,\n",
-                        "    # how much more you will see the most present vs less present category \n",
-                        "    weight_scaler=10,\n",
-                        "    label_to_weight=labels_to_pred,\n",
-                        "    label_to_pred=labels_to_pred,\n",
-                        "    batch_size=64,\n",
-                        "    num_workers=16,\n",
-                        "    #train_oversampling=2,\n",
-                        "    validation_split=0.05,\n",
-                        "    do_gene_pos='../data/main/biomart_pos.parquet',\n",
-                        "    test_split=0.05)\n",
-                        "testfiles = datamodule.setup()"
-                  ]
-            },
-            {
-                  "cell_type": "code",
-                  "execution_count": 4,
-                  "metadata": {},
-                  "outputs": [
-                        {
-                              "data": {
-                                    "text/plain": [
-                                          "{'cell_type_ontology_term_id': {'CL:0005012': 0,\n",
-                                          "  'CL:0000038': 218,\n",
-                                          "  'CL:0000763': 219,\n",
-                                          "  'CL:0008034': 220,\n",
-                                          "  'CL:1000692': 1,\n",
-                                          "  'CL:0002063': 2,\n",
-                                          "  'CL:0000837': 221,\n",
-                                          "  'CL:0000623': 222,\n",
-                                          "  'CL:0000630': 223,\n",
-                                          "  'CL:0002355': 3,\n",
-                                          "  'CL:0005009': 224,\n",
-                                          "  'CL:4023070': 4,\n",
-                                          "  'CL:0000169': 5,\n",
-                                          "  'CL:1001107': 6,\n",
-                                          "  'CL:0000878': 225,\n",
-                                          "  'CL:0000751': 7,\n",
-                                          "  'CL:0001029': 8,\n",
-                                          "  'CL:4023041': 9,\n",
-                                          "  'CL:0000186': 10,\n",
-                                          "  'CL:0000545': 11,\n",
-                                          "  'CL:0000057': 226,\n",
-                                          "  'CL:0002303': 12,\n",
-                                          "  'CL:1000223': 13,\n",
-                                          "  'CL:0000084': 227,\n",
-                                          "  'CL:0000077': 228,\n",
-                                          "  'CL:1001433': 14,\n",
-                                          "  'CL:0002250': 229,\n",
-                                          "  'CL:0000653': 15,\n",
-                                          "  'CL:0000827': 230,\n",
-                                          "  'CL:0001049': 16,\n",
-                                          "  'CL:0000954': 17,\n",
-                                          "  'CL:0009009': 18,\n",
-                                          "  'CL:0002377': 19,\n",
-                                          "  'CL:0000148': 20,\n",
-                                          "  'CL:0002144': 21,\n",
-                                          "  'CL:4030026': 22,\n",
-                                          "  'CL:0000449': 23,\n",
-                                          "  'CL:1000343': 24,\n",
-                                          "  'CL:0019032': 231,\n",
-                                          "  'CL:0000785': 232,\n",
-                                          "  'CL:4023051': 25,\n",
-                                          "  'CL:0000558': 26,\n",
-                                          "  'CL:0011007': 27,\n",
-                                          "  'CL:0002010': 28,\n",
-                                          "  'CL:1001111': 29,\n",
-                                          "  'CL:0005010': 233,\n",
-                                          "  'CL:0000875': 234,\n",
-                                          "  'CL:0000232': 30,\n",
-                                          "  'CL:0000235': 235,\n",
-                                          "  'CL:2000042': 31,\n",
-                                          "  'CL:0000909': 236,\n",
-                                          "  'CL:0000131': 32,\n",
-                                          "  'CL:0002365': 33,\n",
-                                          "  'CL:0002320': 237,\n",
-                                          "  'CL:0000838': 238,\n",
-                                          "  'CL:0009041': 34,\n",
-                                          "  'CL:0009002': 35,\n",
-                                          "  'CL:0002201': 36,\n",
-                                          "  'CL:1001431': 37,\n",
-                                          "  'CL:0000738': 239,\n",
-                                          "  'CL:0001054': 240,\n",
-                                          "  'CL:0000573': 38,\n",
-                                          "  'CL:0000079': 39,\n",
-                                          "  'CL:0000984': 40,\n",
-                                          "  'CL:1000597': 41,\n",
-                                          "  'CL:0002319': 241,\n",
-                                          "  'CL:1000909': 242,\n",
-                                          "  'CL:0000542': 243,\n",
-                                          "  'CL:0000897': 244,\n",
-                                          "  'CL:0000359': 245,\n",
-                                          "  'CL:0009006': 42,\n",
-                                          "  'CL:0002304': 43,\n",
-                                          "  'CL:0000127': 246,\n",
-                                          "  'CL:1000892': 44,\n",
-                                          "  'CL:0011025': 45,\n",
-                                          "  'CL:0002046': 46,\n",
-                                          "  'CL:0000065': 247,\n",
-                                          "  'CL:0000765': 47,\n",
-                                          "  'CL:0000970': 48,\n",
-                                          "  'CL:1000838': 49,\n",
-                                          "  'CL:0000669': 248,\n",
-                                          "  'CL:0000839': 249,\n",
-                                          "  'CL:4023040': 50,\n",
-                                          "  'CL:0000648': 51,\n",
-                                          "  'CL:0000163': 250,\n",
-                                          "  'CL:0001056': 251,\n",
-                                          "  'CL:0000155': 52,\n",
-                                          "  'CL:0000115': 252,\n",
-                                          "  'CL:0002028': 53,\n",
-                                          "  'CL:1001318': 54,\n",
-                                          "  'CL:0000222': 253,\n",
-                                          "  'CL:0000750': 55,\n",
-                                          "  'CL:0000934': 56,\n",
-                                          "  'CL:0000982': 57,\n",
-                                          "  'CL:0000066': 254,\n",
-                                          "  'CL:0000821': 58,\n",
-                                          "  'CL:0002327': 255,\n",
-                                          "  'CL:0001058': 59,\n",
-                                          "  'CL:0019018': 60,\n",
-                                          "  'CL:0001064': 61,\n",
-                                          "  'CL:0000749': 256,\n",
-                                          "  'CL:2000064': 62,\n",
-                                          "  'CL:1001432': 63,\n",
-                                          "  'CL:0000775': 257,\n",
-                                          "  'CL:0001081': 64,\n",
-                                          "  'CL:0000913': 65,\n",
-                                          "  'CL:0000890': 66,\n",
-                                          "  'CL:0000559': 67,\n",
-                                          "  'CL:0000899': 68,\n",
-                                          "  'CL:0002258': 69,\n",
-                                          "  'CL:0000233': 70,\n",
-                                          "  'CL:0002601': 71,\n",
-                                          "  'CL:0011108': 258,\n",
-                                          "  'CL:0000900': 72,\n",
-                                          "  'CL:1001106': 73,\n",
-                                          "  'CL:0008019': 74,\n",
-                                          "  'CL:0000745': 75,\n",
-                                          "  'CL:0000576': 259,\n",
-                                          "  'CL:0000514': 76,\n",
-                                          "  'CL:0002335': 77,\n",
-                                          "  'CL:0002254': 260,\n",
-                                          "  'CL:0000836': 261,\n",
-                                          "  'CL:0019019': 78,\n",
-                                          "  'CL:0000787': 262,\n",
-                                          "  'CL:0002489': 79,\n",
-                                          "  'CL:0000767': 80,\n",
-                                          "  'CL:0002071': 263,\n",
-                                          "  'CL:0000650': 81,\n",
-                                          "  'CL:4023036': 82,\n",
-                                          "  'CL:0000188': 264,\n",
-                                          "  'CL:0000561': 83,\n",
-                                          "  'CL:0000670': 84,\n",
-                                          "  'CL:0000134': 85,\n",
-                                          "  'CL:0000815': 86,\n",
-                                          "  'CL:0000171': 87,\n",
-                                          "  'CL:0000050': 88,\n",
-                                          "  'CL:1000347': 89,\n",
-                                          "  'CL:0000546': 90,\n",
-                                          "  'CL:0005000': 91,\n",
-                                          "  'CL:0000557': 92,\n",
-                                          "  'CL:0002306': 265,\n",
-                                          "  'CL:0009017': 93,\n",
-                                          "  'CL:0002326': 94,\n",
-                                          "  'CL:0000049': 95,\n",
-                                          "  'CL:0008001': 266,\n",
-                                          "  'CL:0000255': 267,\n",
-                                          "  'CL:0002275': 96,\n",
-                                          "  'CL:0002375': 97,\n",
-                                          "  'CL:0001065': 268,\n",
-                                          "  'CL:0002092': 269,\n",
-                                          "  'CL:0000893': 270,\n",
-                                          "  'CL:0000644': 98,\n",
-                                          "  'CL:0000216': 99,\n",
-                                          "  'CL:0000826': 271,\n",
-                                          "  'CL:0002553': 272,\n",
-                                          "  'CL:0000499': 273,\n",
-                                          "  'CL:0001069': 274,\n",
-                                          "  'CL:0000037': 275,\n",
-                                          "  'CL:0000584': 276,\n",
-                                          "  'CL:0000548': 277,\n",
-                                          "  'CL:0000158': 100,\n",
-                                          "  'CL:2000060': 278,\n",
-                                          "  'CL:0000809': 101,\n",
-                                          "  'CL:0000492': 279,\n",
-                                          "  'CL:0002399': 102,\n",
-                                          "  'CL:0000513': 103,\n",
-                                          "  'CL:0002371': 280,\n",
-                                          "  'CL:0000125': 281,\n",
-                                          "  'CL:0002094': 104,\n",
-                                          "  'CL:0019031': 282,\n",
-                                          "  'CL:1000413': 283,\n",
-                                          "  'CL:0002322': 105,\n",
-                                          "  'CL:0011026': 284,\n",
-                                          "  'CL:0000818': 106,\n",
-                                          "  'CL:0000771': 107,\n",
-                                          "  'CL:0009092': 108,\n",
-                                          "  'CL:4023011': 109,\n",
-                                          "  'CL:4023016': 110,\n",
-                                          "  'CL:0000940': 111,\n",
-                                          "  'CL:0000957': 112,\n",
-                                          "  'CL:1000334': 113,\n",
-                                          "  'CL:1000768': 114,\n",
-                                          "  'CL:2000046': 115,\n",
-                                          "  'CL:0000895': 116,\n",
-                                          "  'CL:0009042': 117,\n",
-                                          "  'CL:0002419': 285,\n",
-                                          "  'CL:0000972': 118,\n",
-                                          "  'CL:0001024': 119,\n",
-                                          "  'CL:1000353': 120,\n",
-                                          "  'CL:0000915': 121,\n",
-                                          "  'CL:0000679': 286,\n",
-                                          "  'CL:0000164': 287,\n",
-                                          "  'CL:0000129': 122,\n",
-                                          "  'CL:0000076': 288,\n",
-                                          "  'CL:4023018': 289,\n",
-                                          "  'CL:0002488': 123,\n",
-                                          "  'CL:0000939': 124,\n",
-                                          "  'CL:0000003': 290,\n",
-                                          "  'CL:0000956': 125,\n",
-                                          "  'CL:0002605': 126,\n",
-                                          "  'CL:0001061': 291,\n",
-                                          "  'CL:0009012': 127,\n",
-                                          "  'CL:0002045': 128,\n",
-                                          "  'CL:0009095': 129,\n",
-                                          "  'CL:0000990': 292,\n",
-                                          "  'CL:0000173': 130,\n",
-                                          "  'CL:1000849': 131,\n",
-                                          "  'CL:0001071': 132,\n",
-                                          "  'CL:0000740': 133,\n",
-                                          "  'CL:0000556': 134,\n",
-                                          "  'CL:1001568': 135,\n",
-                                          "  'CL:0005011': 136,\n",
-                                          "  'CL:1001602': 137,\n",
-                                          "  'CL:0008036': 138,\n",
-                                          "  'CL:0000051': 139,\n",
-                                          "  'CL:0002138': 140,\n",
-                                          "  'CL:0011020': 141,\n",
-                                          "  'CL:0000625': 293,\n",
-                                          "  'CL:0000987': 142,\n",
-                                          "  'CL:0000988': 294,\n",
-                                          "  'CL:0000138': 143,\n",
-                                          "  'CL:4023015': 144,\n",
-                                          "  'CL:0000501': 145,\n",
-                                          "  'CL:1000443': 146,\n",
-                                          "  'CL:0002368': 295,\n",
-                                          "  'CL:0000784': 296,\n",
-                                          "  'CL:0000094': 297,\n",
-                                          "  'CL:0000980': 298,\n",
-                                          "  'CL:0002396': 147,\n",
-                                          "  'CL:0000788': 148,\n",
-                                          "  'CL:0002496': 299,\n",
-                                          "  'CL:0011012': 149,\n",
-                                          "  'CL:0000904': 150,\n",
-                                          "  'CL:0000192': 300,\n",
-                                          "  'CL:0000178': 151,\n",
-                                          "  'CL:4023038': 152,\n",
-                                          "  'CL:1000839': 153,\n",
-                                          "  'CL:0000442': 154,\n",
-                                          "  'CL:0002048': 155,\n",
-                                          "  'CL:0002193': 156,\n",
-                                          "  'CL:0009039': 157,\n",
-                                          "  'CL:2000093': 158,\n",
-                                          "  'CL:0000798': 159,\n",
-                                          "  'CL:1000272': 301,\n",
-                                          "  'CL:0002573': 302,\n",
-                                          "  'CL:0000622': 160,\n",
-                                          "  'CL:0001043': 161,\n",
-                                          "  'CL:0000986': 162,\n",
-                                          "  'CL:0000145': 303,\n",
-                                          "  'CL:0000820': 163,\n",
-                                          "  'CL:0002038': 164,\n",
-                                          "  'CL:0000540': 304,\n",
-                                          "  'CL:0008002': 165,\n",
-                                          "  'CL:0000160': 305,\n",
-                                          "  'CL:0002453': 166,\n",
-                                          "  'CL:0000071': 306,\n",
-                                          "  'CL:0001082': 307,\n",
-                                          "  'CL:0000583': 167,\n",
-                                          "  'CL:0000646': 168,\n",
-                                          "  'CL:0002543': 169,\n",
-                                          "  'CL:0000706': 170,\n",
-                                          "  'CL:1000495': 171,\n",
-                                          "  'CL:0000936': 172,\n",
-                                          "  'CL:1000452': 173,\n",
-                                          "  'CL:0000236': 308,\n",
-                                          "  'CL:4023017': 174,\n",
-                                          "  'CL:0002548': 175,\n",
-                                          "  'CL:0001077': 176,\n",
-                                          "  'CL:0002293': 309,\n",
-                                          "  'CL:0000082': 310,\n",
-                                          "  'CL:0002364': 177,\n",
-                                          "  'CL:1000500': 311,\n",
-                                          "  'CL:0000034': 312,\n",
-                                          "  'CL:0002154': 178,\n",
-                                          "  'CL:0002617': 179,\n",
-                                          "  'CL:0000006': 313,\n",
-                                          "  'CL:0002241': 180,\n",
-                                          "  'CL:0001042': 181,\n",
-                                          "  'CL:0000817': 314,\n",
-                                          "  'CL:0002151': 182,\n",
-                                          "  'CL:0000816': 183,\n",
-                                          "  'CL:0002425': 184,\n",
-                                          "  'CL:0000553': 185,\n",
-                                          "  'CL:0000624': 315,\n",
-                                          "  'CL:0001066': 186,\n",
-                                          "  'CL:0000907': 187,\n",
-                                          "  'CL:0002343': 188,\n",
-                                          "  'CL:4023013': 189,\n",
-                                          "  'CL:2000095': 190,\n",
-                                          "  'CL:0000898': 316,\n",
-                                          "  'CL:4023012': 191,\n",
-                                          "  'CL:0002062': 192,\n",
-                                          "  'CL:0002586': 193,\n",
-                                          "  'CL:0000128': 194,\n",
-                                          "  'CL:1000271': 195,\n",
-                                          "  'CL:0000604': 196,\n",
-                                          "  'CL:0002504': 197,\n",
-                                          "  'CL:0000985': 198,\n",
-                                          "  'CL:0000786': 317,\n",
-                                          "  'CL:0000776': 199,\n",
-                                          "  'CL:0009043': 200,\n",
-                                          "  'CL:0000097': 201,\n",
-                                          "  'CL:0009010': 318,\n",
-                                          "  'CL:0000937': 202,\n",
-                                          "  'CL:1000850': 203,\n",
-                                          "  'CL:0009011': 204,\n",
-                                          "  'CL:0000782': 319,\n",
-                                          "  'CL:0000525': 205,\n",
-                                          "  'CL:0000814': 206,\n",
-                                          "  'CL:3000001': 207,\n",
-                                          "  'CL:0000682': 320,\n",
-                                          "  'CL:0000451': 321,\n",
-                                          "  'CL:0001074': 208,\n",
-                                          "  'CL:0002088': 209,\n",
-                                          "  'CL:0000905': 210,\n",
-                                          "  'CL:0002139': 322,\n",
-                                          "  'CL:0010008': 211,\n",
-                                          "  'CL:0000586': 212,\n",
-                                          "  'CL:0000636': 213,\n",
-                                          "  'CL:0000789': 323,\n",
-                                          "  'CL:0001050': 214,\n",
-                                          "  'CL:0007011': 215,\n",
-                                          "  'CL:0000764': 324,\n",
-                                          "  'CL:0000938': 216,\n",
-                                          "  'CL:0000860': 217,\n",
-                                          "  'CL:0002563': 325,\n",
-                                          "  'CL:0000056': 326,\n",
-                                          "  'CL:0000055': 327,\n",
-                                          "  'CL:0000151': 328,\n",
-                                          "  'CL:0000211': 329},\n",
-                                          " 'disease_ontology_term_id': {'MONDO:0005068': 0,\n",
-                                          "  'MONDO:0005061': 1,\n",
-                                          "  'MONDO:0012419': 2,\n",
-                                          "  'MONDO:0005005': 3,\n",
-                                          "  'MONDO:0004970': 24,\n",
-                                          "  'MONDO:0021211': 4,\n",
-                                          "  'MONDO:0001627': 5,\n",
-                                          "  'MONDO:0005129': 6,\n",
-                                          "  'MONDO:0002492': 7,\n",
-                                          "  'MONDO:0005016': 8,\n",
-                                          "  'MONDO:0000001': 25,\n",
-                                          "  'MONDO:0005097': 9,\n",
-                                          "  'MONDO:0100096': 10,\n",
-                                          "  'MONDO:0005027': 11,\n",
-                                          "  'MONDO:0018906': 12,\n",
-                                          "  'MONDO:0004691': 13,\n",
-                                          "  'MONDO:0007472': 14,\n",
-                                          "  'MONDO:0005191': 15,\n",
-                                          "  'MONDO:0005233': 26,\n",
-                                          "  'MONDO:0004947': 16,\n",
-                                          "  'PATO:0000461': 17,\n",
-                                          "  'MONDO:0005011': 18,\n",
-                                          "  'MONDO:0005087': 27,\n",
-                                          "  'MONDO:0005002': 19,\n",
-                                          "  'MONDO:0001150': 20,\n",
-                                          "  'MONDO:0005300': 28,\n",
-                                          "  'MONDO:0005070': 29,\n",
-                                          "  'MONDO:0019040': 21,\n",
-                                          "  'MONDO:0005550': 30,\n",
-                                          "  'MONDO:0044970': 22,\n",
-                                          "  'MONDO:0002025': 31,\n",
-                                          "  'MONDO:0021147': 32,\n",
-                                          "  'MONDO:0021166': 23,\n",
-                                          "  'MONDO:0005066': 33},\n",
-                                          " 'assay_ontology_term_id': {'EFO:0010961': 0,\n",
-                                          "  'EFO:0700003': 1,\n",
-                                          "  'EFO:0030059': 2,\n",
-                                          "  'EFO:0008780': 3,\n",
-                                          "  'EFO:0700011': 4,\n",
-                                          "  'EFO:0008919': 5,\n",
-                                          "  'EFO:0008931': 6,\n",
-                                          "  'EFO:0008722': 7,\n",
-                                          "  'EFO:0009901': 8,\n",
-                                          "  'EFO:0008853': 9,\n",
-                                          "  'EFO:0009922': 10,\n",
-                                          "  'EFO:0011025': 11,\n",
-                                          "  'EFO:0030062': 12,\n",
-                                          "  'EFO:0030002': 13,\n",
-                                          "  'EFO:0009899': 14,\n",
-                                          "  'EFO:0009900': 15,\n",
-                                          "  'EFO:0030003': 17,\n",
-                                          "  'EFO:0030007': 16,\n",
-                                          "  'EFO:0030004': 18,\n",
-                                          "  'EFO:0008994': 19},\n",
-                                          " 'self_reported_ethnicity_ontology_term_id': {'unknown': -1,\n",
-                                          "  'HANCESTRO:0005': 0,\n",
-                                          "  'HANCESTRO:0015': 1,\n",
-                                          "  'HANCESTRO:0027': 2,\n",
-                                          "  'HANCESTRO:0014': 3,\n",
-                                          "  'HANCESTRO:0008': 7,\n",
-                                          "  'HANCESTRO:0595': 4,\n",
-                                          "  'HANCESTRO:0568': 5,\n",
-                                          "  'HANCESTRO:0306': 6},\n",
-                                          " 'sex_ontology_term_id': {'unknown': -1, 'PATO:0000383': 0, 'PATO:0000384': 1},\n",
-                                          " 'organism_ontology_term_id': {'NCBITaxon:9606': 0, 'NCBITaxon:10090': 1}}"
-                                    ]
-                              },
-                              "execution_count": 4,
-                              "metadata": {},
-                              "output_type": "execute_result"
-                        }
-                  ],
-                  "source": [
-                        "datamodule.dataset.encoder"
-                  ]
-            },
-            {
-                  "cell_type": "code",
-                  "execution_count": null,
-                  "metadata": {},
-                  "outputs": [],
-                  "source": [
-                        "# create a function to transform an scGPT checkpoint to an scPrint's\n",
-                        "# ckpt = torch.load(\"../../scGPT/save/model_e6.pt\")\n",
-                        "# scPrint.load_from_checkpoint(\"../../scGPT/save/model_e6.pt\")"
-                  ]
-            },
-            {
-                  "cell_type": "code",
-                  "execution_count": null,
-                  "metadata": {},
-                  "outputs": [
-                        {
-                              "name": "stderr",
-                              "output_type": "stream",
-                              "text": [
-                                    "2024-03-14 09:16:21,556:ERROR - Failed to detect the name of this notebook, you can set it manually with the WANDB_NOTEBOOK_NAME environment variable to enable code saving.\n",
-                                    "wandb: Currently logged in as: jkobject (ml4ig). Use `wandb login --relogin` to force relogin\n"
-                              ]
-                        },
-                        {
-                              "data": {
-                                    "text/html": [
-                                          "wandb version 0.16.4 is available!  To upgrade, please run:\n",
-                                          " $ pip install wandb --upgrade"
-                                    ],
-                                    "text/plain": [
-                                          "<IPython.core.display.HTML object>"
-                                    ]
-                              },
-                              "metadata": {},
-                              "output_type": "display_data"
-                        },
-                        {
-                              "data": {
-                                    "text/html": [
-                                          "Tracking run with wandb version 0.16.2"
-                                    ],
-                                    "text/plain": [
-                                          "<IPython.core.display.HTML object>"
-                                    ]
-                              },
-                              "metadata": {},
-                              "output_type": "display_data"
-                        },
-                        {
-                              "data": {
-                                    "text/html": [
-                                          "Run data is saved locally in <code>../data/tensorboard/wandb/run-20240314_091623-heig0ijx</code>"
-                                    ],
-                                    "text/plain": [
-                                          "<IPython.core.display.HTML object>"
-                                    ]
-                              },
-                              "metadata": {},
-                              "output_type": "display_data"
-                        },
-                        {
-                              "data": {
-                                    "text/html": [
-                                          "Syncing run <strong><a href='https://wandb.ai/ml4ig/scprint_test/runs/heig0ijx' target=\"_blank\">buttermilk-flambee-65</a></strong> to <a href='https://wandb.ai/ml4ig/scprint_test' target=\"_blank\">Weights & Biases</a> (<a href='https://wandb.me/run' target=\"_blank\">docs</a>)<br/>"
-                                    ],
-                                    "text/plain": [
-                                          "<IPython.core.display.HTML object>"
-                                    ]
-                              },
-                              "metadata": {},
-                              "output_type": "display_data"
-                        },
-                        {
-                              "data": {
-                                    "text/html": [
-                                          " View project at <a href='https://wandb.ai/ml4ig/scprint_test' target=\"_blank\">https://wandb.ai/ml4ig/scprint_test</a>"
-                                    ],
-                                    "text/plain": [
-                                          "<IPython.core.display.HTML object>"
-                                    ]
-                              },
-                              "metadata": {},
-                              "output_type": "display_data"
-                        },
-                        {
-                              "data": {
-                                    "text/html": [
-                                          " View run at <a href='https://wandb.ai/ml4ig/scprint_test/runs/heig0ijx' target=\"_blank\">https://wandb.ai/ml4ig/scprint_test/runs/heig0ijx</a>"
-                                    ],
-                                    "text/plain": [
-                                          "<IPython.core.display.HTML object>"
-                                    ]
-                              },
-                              "metadata": {},
-                              "output_type": "display_data"
-                        },
-                        {
-                              "ename": "NameError",
-                              "evalue": "name 'model' is not defined",
-                              "output_type": "error",
-                              "traceback": [
-                                    "\u001b[0;31m---------------------------------------------------------------------------\u001b[0m",
-                                    "\u001b[0;31mNameError\u001b[0m                                 Traceback (most recent call last)",
-                                    "Cell \u001b[0;32mIn[5], line 5\u001b[0m\n\u001b[1;32m      2\u001b[0m \u001b[38;5;28;01mfrom\u001b[39;00m \u001b[38;5;21;01mlightning\u001b[39;00m\u001b[38;5;21;01m.\u001b[39;00m\u001b[38;5;21;01mpytorch\u001b[39;00m\u001b[38;5;21;01m.\u001b[39;00m\u001b[38;5;21;01mloggers\u001b[39;00m \u001b[38;5;28;01mimport\u001b[39;00m WandbLogger\n\u001b[1;32m      4\u001b[0m wandb_logger \u001b[38;5;241m=\u001b[39m WandbLogger(project\u001b[38;5;241m=\u001b[39m\u001b[38;5;124m\"\u001b[39m\u001b[38;5;124mscprint_test\u001b[39m\u001b[38;5;124m\"\u001b[39m, save_dir\u001b[38;5;241m=\u001b[39m\u001b[38;5;124m\"\u001b[39m\u001b[38;5;124m../data/tensorboard\u001b[39m\u001b[38;5;124m\"\u001b[39m)\n\u001b[0;32m----> 5\u001b[0m wandb_logger\u001b[38;5;241m.\u001b[39mwatch(\u001b[43mmodel\u001b[49m, log\u001b[38;5;241m=\u001b[39m\u001b[38;5;124m'\u001b[39m\u001b[38;5;124mall\u001b[39m\u001b[38;5;124m'\u001b[39m, log_freq\u001b[38;5;241m=\u001b[39m\u001b[38;5;241m50\u001b[39m, log_graph\u001b[38;5;241m=\u001b[39m\u001b[38;5;28;01mTrue\u001b[39;00m)\n\u001b[1;32m      7\u001b[0m \u001b[38;5;66;03m#tlogger = TensorBoardLogger(save_dir=\"../data/tensorboard\")\u001b[39;00m\n\u001b[1;32m      8\u001b[0m \u001b[38;5;66;03m#tlogger.log_graph(model)\u001b[39;00m\n",
-                                    "\u001b[0;31mNameError\u001b[0m: name 'model' is not defined"
-                              ]
-                        }
-                  ],
-                  "source": [
-                        "from lightning.pytorch.loggers import TensorBoardLogger\n",
-                        "from lightning.pytorch.loggers import WandbLogger\n",
-                        "\n",
-                        "wandb_logger = WandbLogger(project=\"scprint_test\", save_dir=\"../data/tensorboard\")\n",
-                        "wandb_logger.watch(model, log='all', log_freq=50, log_graph=True)\n",
-                        "\n",
-                        "#tlogger = TensorBoardLogger(save_dir=\"../data/tensorboard\")\n",
-                        "#tlogger.log_graph(model)\n"
-                  ]
-            },
-            {
-                  "cell_type": "code",
-                  "execution_count": null,
-                  "metadata": {},
-                  "outputs": [],
-                  "source": [
-                        "#from lightning.pytorch.profilers import PyTorchProfiler\n",
-                        "#pytorch_prof = PyTorchProfiler(\"../data/tensorboard\", emit_nvtx=False, group_by_input_shape=True, record_shapes=True, profile_memory=True, with_stack=True, on_trace_ready=torch.profiler.tensorboard_trace_handler(\"../data/tensorboard/\"),)"
-                  ]
-            },
-            {
-                  "cell_type": "code",
-                  "execution_count": 12,
-                  "metadata": {},
-                  "outputs": [
-                        {
-                              "name": "stderr",
-                              "output_type": "stream",
-                              "text": [
-                                    "Using 16bit Automatic Mixed Precision (AMP)\n",
-                                    "GPU available: True (cuda), used: True\n",
-                                    "TPU available: False, using: 0 TPU cores\n",
-                                    "IPU available: False, using: 0 IPUs\n",
-                                    "HPU available: False, using: 0 HPUs\n"
-                              ]
-                        }
-                  ],
-                  "source": [
-                        "chckp = ModelCheckpoint(monitor=\"val_loss\", save_top_k=-1)\n",
-                        "trainingmode = TrainingMode(\n",
-                        "    do_denoise=True, \n",
-                        "    noise=[0.4],\n",
-                        "    do_cce=True, \n",
-                        "    cce_sim=0.6, \n",
-                        "    do_ecs=True, \n",
-                        "    ecs_threshold = 0.4, \n",
-                        "    ecs_scale = 0.05,\n",
-                        "    class_scale = 0.08,\n",
-                        "    do_mvc=False, \n",
-                        "    do_adv_cls=True,\n",
-                        "    do_next_tp=False, \n",
-                        "    mask_ratio=[0.3], \n",
-                        "    warmup_duration= 500, \n",
-                        "    weight_decay= 0.01, \n",
-                        "    fused_adam= True,\n",
-                        "    lr_patience= 1)\n",
-                        "es = EarlyStopping(patience=2, monitor='val_loss')\n",
-                        "swa = StochasticWeightAveraging(swa_lrs= 0.01)\n",
-                        "lrm = LearningRateMonitor(logging_interval=\"step\")\n",
-                        "#lrf = LearningRateFinder(mode=\"exponential\",)\n",
-                        "# TODO: to check that the class hierarchy are really ordered from 1-2-3-4... as well (oredered dict)\n",
-                        "trainer = Trainer(precision=\"16-mixed\", gradient_clip_val=100, max_time={\"hours\": 2}, limit_train_batches=50, limit_val_batches=10, callbacks=[chckp, es, lrm,  swa, trainingmode], accumulate_grad_batches=1, reload_dataloaders_every_n_epochs=1)#, logger=tlogger) #detect_anomaly=True, fast_dev_run=20, overfit_batches=10, limit_train_batches=1, limit_val_batches=0\n",
-                        "#logger=wandb_logger,"
-                  ]
-            },
-            {
-                  "cell_type": "code",
-                  "execution_count": null,
-                  "metadata": {},
-                  "outputs": [
-                        {
-                              "data": {
-                                    "text/plain": [
-                                          "['cell_type_ontology_term_id',\n",
-                                          " 'disease_ontology_term_id',\n",
-                                          " 'assay_ontology_term_id',\n",
-                                          " 'self_reported_ethnicity_ontology_term_id',\n",
-                                          " 'sex_ontology_term_id',\n",
-                                          " 'organism_ontology_term_id']"
-                                    ]
-                              },
-                              "execution_count": 44,
-                              "metadata": {},
-                              "output_type": "execute_result"
-                        }
-                  ],
-                  "source": [
-                        "model.labels"
-                  ]
-            },
-            {
-                  "cell_type": "code",
-                  "execution_count": 13,
-                  "metadata": {},
-                  "outputs": [
-                        {
-                              "name": "stderr",
-                              "output_type": "stream",
-                              "text": [
-                                    "Using 16bit Automatic Mixed Precision (AMP)\n",
-                                    "GPU available: True (cuda), used: True\n",
-                                    "TPU available: False, using: 0 TPU cores\n",
-                                    "IPU available: False, using: 0 IPUs\n",
-                                    "HPU available: False, using: 0 HPUs\n"
-                              ]
-                        }
-                  ],
-                  "source": [
-                        "# sanity. should be overfiting.\n",
-                        "trainer = Trainer(precision=\"16-mixed\", max_epochs=1000, limit_val_batches=0, check_val_every_n_epoch=1000, log_every_n_steps=1000, detect_anomaly=True, overfit_batches=30, gradient_clip_val=100,\n",
-                        "reload_dataloaders_every_n_epochs=1000) #logger=wandb_logger) limit_train_batches=1"
-                  ]
-            },
-            {
-                  "cell_type": "code",
-                  "execution_count": 14,
-                  "metadata": {},
-                  "outputs": [],
-                  "source": [
-                        "model = scPrint(\n",
-                        "    genes = datamodule.genes,\n",
-                        "    d_model = d_model,\n",
-                        "    nhead = 4,\n",
-                        "    nlayers = 4,\n",
-                        "    layers_cls = [d_model],\n",
-                        "    labels = datamodule.labels,\n",
-                        "    cls_hierarchy = datamodule.cls_hierarchy,\n",
-                        "    dropout= 0.1,\n",
-                        "    transformer = \"flash\",\n",
-                        "    precpt_gene_emb = gene_emb,\n",
-                        "    gene_pos_enc = datamodule.gene_pos,\n",
-                        "    mvc_decoder = \"inner product\",\n",
-                        "    label_decoders = datamodule.decoders,\n",
-                        "    fused_dropout_add_ln = False,\n",
-                        "    num_batch_labels = datamodule.num_datasets,\n",
-                        "    checkpointing=True,\n",
-                        "    prenorm=True,\n",
-                        "    num_heads_kv=None,\n",
-                        ")\n",
-                        "\n",
-                        "model.do_denoise = True\n",
-                        "model.noise = [.5]\n",
-                        "model.do_cce = True\n",
-                        "model.do_mvc = False\n",
-                        "model.do_adv_cls = False\n",
-                        "model.do_generate = True\n",
-                        "model.weight_decay = 1e-4\n",
-                        "model.fused_adam = True\n",
-                        "model.lr_patience = 1\n",
-                        "model.optim = \"adamW\""
-                  ]
-            },
-            {
-                  "cell_type": "code",
-                  "execution_count": 33,
-                  "metadata": {},
-                  "outputs": [
-                        {
-                              "name": "stdout",
-                              "output_type": "stream",
-                              "text": [
-                                    "these files will be considered test datasets:\n",
-                                    "    /home/ml4ig1/scprint/.lamindb/R4ZHoQegxXdSFNFY5LGe.h5ad\n",
-                                    "    /home/ml4ig1/scprint/.lamindb/SHV11AEetZOms4Wh7Ehb.h5ad\n",
-                                    "    /home/ml4ig1/scprint/.lamindb/V6DPJx8rP3wWRQ43LMHb.h5ad\n",
-                                    "    /home/ml4ig1/scprint/.lamindb/Gz5G2ETTEuuRDgwm7brA.h5ad\n",
-                                    "    /home/ml4ig1/scprint/.lamindb/YyBdEsN89p2aF4xJY1CW.h5ad\n",
-                                    "    /home/ml4ig1/scprint/.lamindb/SO5yBTUDBgkAmz0QbG8K.h5ad\n",
-                                    "    /home/ml4ig1/scprint/.lamindb/r4iCehg3Tw5IbCLiCIbl.h5ad\n",
-                                    "perc test:  0.041448618229282704\n"
-                              ]
-                        },
-                        {
-                              "name": "stderr",
-                              "output_type": "stream",
-                              "text": [
-                                    "LOCAL_RANK: 0 - CUDA_VISIBLE_DEVICES: [0]\n",
-                                    "\n",
-                                    "   | Name                            | Type                         | Params\n",
-                                    "----------------------------------------------------------------------------------\n",
-                                    "0  | gene_encoder                    | GeneEncoder                  | 5.7 M \n",
-                                    "1  | expr_encoder                    | ContinuousValueEncoder       | 17.0 K\n",
-                                    "2  | pos_encoder                     | PositionalEncoding           | 0     \n",
-                                    "3  | label_encoder                   | CategoryValueEncoder         | 1.0 K \n",
-                                    "4  | depth_encoder                   | ContinuousValueEncoder       | 17.0 K\n",
-                                    "5  | norm_and_dropout                | Sequential                   | 256   \n",
-                                    "6  | transformer                     | FlashTransformerEncoder      | 793 K \n",
-                                    "7  | expr_decoder                    | ExprDecoder                  | 33.7 K\n",
-                                    "8  | cls_decoders                    | ModuleDict                   | 135 K \n",
-                                    "9  | grad_reverse_discriminator_loss | AdversarialDiscriminatorLoss | 45.1 K\n",
-                                    "10 | mvc_decoder                     | MVCDecoder                   | 65.7 K\n",
-                                    "----------------------------------------------------------------------------------\n",
-                                    "1.1 M     Trainable params\n",
-                                    "5.7 M     Non-trainable params\n",
-                                    "6.8 M     Total params\n",
-                                    "27.349    Total estimated model params size (MB)\n"
-                              ]
-                        },
-                        {
-                              "data": {
-                                    "application/vnd.jupyter.widget-view+json": {
-                                          "model_id": "0fe837b0642048ffbf1a716ce9002fa5",
-                                          "version_major": 2,
-                                          "version_minor": 0
-                                    },
-                                    "text/plain": [
-                                          "Sanity Checking: 0it [00:00, ?it/s]"
-                                    ]
-                              },
-                              "metadata": {},
-                              "output_type": "display_data"
-                        },
-                        {
-                              "name": "stdout",
-                              "output_type": "stream",
-                              "text": [
-                                    "> /home/ml4ig1/Documents code/scPRINT/scprint/model/utils.py(54)make_adata()\n",
-                                    "     52 \n",
-                                    "     53         pdb./home/ml4ig1/Documents code/scPRINT/scprint/model/utils.py(54)make_adata()\n",
-                                    "     52 \n",
-                                    "     53         pdb.set_trace()\n",
-                                    "---> 54         obs = np.array(\n",
-                                    "     55             [\n",
-                                    "     56                 [label_decoders[labels[i]][n] for n in name]\n",
-                                    "\n"
-                              ]
-                        }
-                  ],
-                  "source": [
-                        "trainer.fit(model, datamodule=datamodule)"
-                  ]
-            },
-            {
-                  "cell_type": "code",
-                  "execution_count": null,
-                  "metadata": {},
-                  "outputs": [],
-                  "source": [
-                        "%reload_ext tensorboard\n",
-                        "%tensorboard --logdir=\"../data/tensorboard\""
-                  ]
-            },
-            {
-                  "cell_type": "code",
-                  "execution_count": null,
-                  "metadata": {},
-                  "outputs": [],
-                  "source": [
-                        "#wandb_logger.finalize(status=\"aborted\")\n",
-                        "torch.cuda.empty_cache()"
-                  ]
-            }
-      ],
-      "metadata": {
-            "kernelspec": {
-                  "display_name": "scprint",
-                  "language": "python",
-                  "name": "python3"
-            },
-            "language_info": {
-                  "codemirror_mode": {
-                        "name": "ipython",
-                        "version": 3
-                  },
-                  "file_extension": ".py",
-                  "mimetype": "text/x-python",
-                  "name": "python",
-                  "nbconvert_exporter": "python",
-                  "pygments_lexer": "ipython3",
-                  "version": "3.10.0"
-            }
->>>>>>> cfd6bc6e
       },
       "nbformat": 4,
       "nbformat_minor": 2
