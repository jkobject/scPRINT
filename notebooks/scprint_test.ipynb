--- conflicted
+++ resolved
@@ -1,593 +1,4 @@
 {
-<<<<<<< HEAD
- "cells": [
-  {
-   "cell_type": "code",
-   "execution_count": 24,
-   "metadata": {},
-   "outputs": [
-    {
-     "name": "stdout",
-     "output_type": "stream",
-     "text": [
-      "^C\n",
-      "Traceback (most recent call last):\n",
-      "  File \"/home/ml4ig1/miniconda3/envs/scprint/bin/lamin\", line 5, in <module>\n",
-      "    from lamin_cli.__main__ import main\n",
-      "  File \"/home/ml4ig1/miniconda3/envs/scprint/lib/python3.10/site-packages/lamin_cli/__main__.py\", line 11, in <module>\n",
-      "    import rich_click as click\n",
-      "  File \"/home/ml4ig1/miniconda3/envs/scprint/lib/python3.10/site-packages/rich_click/__init__.py\", line 73, in <module>\n",
-      "    from . import rich_click as rich_click\n",
-      "  File \"/home/ml4ig1/miniconda3/envs/scprint/lib/python3.10/site-packages/rich_click/rich_click.py\", line 6, in <module>\n",
-      "    import rich.columns\n",
-      "  File \"/home/ml4ig1/miniconda3/envs/scprint/lib/python3.10/site-packages/rich/columns.py\", line 7, in <module>\n",
-      "    from .console import Console, ConsoleOptions, RenderableType, RenderResult\n",
-      "  File \"/home/ml4ig1/miniconda3/envs/scprint/lib/python3.10/site-packages/rich/console.py\", line 57, in <module>\n",
-      "    from .markup import render as render_markup\n",
-      "  File \"<frozen importlib._bootstrap>\", line 1027, in _find_and_load\n",
-      "  File \"<frozen importlib._bootstrap>\", line 1006, in _find_and_load_unlocked\n",
-      "  File \"<frozen importlib._bootstrap>\", line 674, in _load_unlocked\n",
-      "  File \"<frozen importlib._bootstrap>\", line 577, in module_from_spec\n",
-      "  File \"<frozen importlib._bootstrap>\", line 541, in _init_module_attrs\n",
-      "KeyboardInterrupt\n"
-     ]
-    }
-   ],
-   "source": [
-    "! lamin load scprint"
-   ]
-  },
-  {
-   "cell_type": "code",
-   "execution_count": 1,
-   "metadata": {},
-   "outputs": [
-    {
-     "name": "stderr",
-     "output_type": "stream",
-     "text": [
-      "Seed set to 42\n",
-      "/pasteur/appa/homes/jkalfon/miniconda3/envs/scprint17/lib/python3.10/site-packages/bitsandbytes/cextension.py:31: UserWarning: The installed version of bitsandbytes was compiled without GPU support. 8-bit optimizers, 8-bit multiplication, and GPU quantization are unavailable.\n",
-      "  warn(\"The installed version of bitsandbytes was compiled without GPU support. \"\n"
-     ]
-    },
-    {
-     "name": "stdout",
-     "output_type": "stream",
-     "text": [
-      "/pasteur/appa/homes/jkalfon/miniconda3/envs/scprint17/lib/python3.10/site-packages/bitsandbytes/libbitsandbytes_cpu.so: undefined symbol: cadam32bit_grad_fp32\n",
-      "💡 connected lamindb: jkobject/scprint\n"
-     ]
-    }
-   ],
-   "source": [
-    "from lightning.pytorch import Trainer, seed_everything\n",
-    "from lightning.pytorch.callbacks import ModelCheckpoint, StochasticWeightAveraging, EarlyStopping, LearningRateMonitor, LearningRateFinder\n",
-    "\n",
-    "seed_everything(42, workers=True)\n",
-    "\n",
-    "from scprint import scPrint\n",
-    "from scprint.trainer import TrainingMode\n",
-    "from scdataloader import DataModule \n",
-    "import pandas as pd\n",
-    "from scdataloader.utils import load_genes\n",
-    "\n",
-    "import torch\n",
-    "torch.set_float32_matmul_precision('medium')\n",
-    "\n",
-    "%load_ext autoreload\n",
-    "%autoreload 2"
-   ]
-  },
-  {
-   "cell_type": "code",
-   "execution_count": 2,
-   "metadata": {},
-   "outputs": [],
-   "source": [
-    "# TODO: drop tissue & dev stage until part or is taken in account\n",
-    "\n",
-    "hierarchical_clss = [\n",
-    "    \"cell_type_ontology_term_id\", #1\n",
-    "    # \"tissue_ontology_term_id\",\n",
-    "    \"disease_ontology_term_id\", # 2\n",
-    "#    \"development_stage_ontology_term_id\",\n",
-    "    \"assay_ontology_term_id\", #3\n",
-    "    'self_reported_ethnicity_ontology_term_id', #4\n",
-    "]\n",
-    "clss_to_pred = hierarchical_clss+[\n",
-    "    'sex_ontology_term_id', #5\n",
-    "    \"organism_ontology_term_id\", #6\n",
-    "]\n",
-    "all_clss = clss_to_pred+[\n",
-    "    #'dataset_id',\n",
-    "    'cell_culture',\n",
-    "    \"heat_diff\",\n",
-    "    \"total_counts\",\n",
-    "    \"nnz\",\n",
-    "    \"dpt_group\",\n",
-    "]\n",
-    "\n",
-    "gene_emb = '../data/main/gene_embeddings.parquet'\n",
-    "d_model=128"
-   ]
-  },
-  {
-   "cell_type": "markdown",
-   "metadata": {},
-   "source": []
-  },
-  {
-   "cell_type": "code",
-   "execution_count": 4,
-   "metadata": {},
-   "outputs": [
-    {
-     "name": "stdout",
-     "output_type": "stream",
-     "text": [
-      "won't do any check but we recommend to have your dataset coming from local storage\n",
-      "100.0% are aligned\n",
-      "total dataset size is 97.032938749 Gb\n",
-      "---\n",
-      "dataset contains:\n",
-      "     4926521 cells\n",
-      "     127057 genes\n",
-      "     11 labels\n",
-      "     6 clss_to_pred\n",
-      "     4 hierarchical_clss\n",
-      "     2 organisms\n",
-      "dataset contains 229 classes to predict\n",
-      "\n",
-      "seeing a string: loading gene positions as biomart parquet file\n",
-      "these files will be considered test datasets:\n",
-      "    /pasteur/zeus/projets/p02/ml4ig_hot/Users/jkalfon/scprint/.lamindb/BljRloq1xjcxRNDpejzI.h5ad\n",
-      "    /pasteur/zeus/projets/p02/ml4ig_hot/Users/jkalfon/scprint/.lamindb/yBCKp6HmXuHa0cZptMo7.h5ad\n",
-      "perc test:  0.0057480725242011555\n"
-     ]
-    }
-   ],
-   "source": [
-    "datamodule = DataModule(\n",
-    "    collection_name=\"preprocessed dataset\",\n",
-    "    gene_embeddings=gene_emb,\n",
-    "    all_clss=all_clss,\n",
-    "    hierarchical_clss=hierarchical_clss,\n",
-    "    organisms=[\"NCBITaxon:9606\", \"NCBITaxon:10090\"],\n",
-    "    how=\"random expr\",\n",
-    "    max_len=1200,\n",
-    "    add_zero_genes=0,\n",
-    "    # how much more you will see the most present vs less present category \n",
-    "    weight_scaler=10,\n",
-    "    clss_to_weight=clss_to_pred,\n",
-    "    clss_to_pred=clss_to_pred,\n",
-    "    batch_size=64,\n",
-    "    num_workers=16,\n",
-    "    #train_oversampling=2,\n",
-    "    validation_split=0.05,\n",
-    "    do_gene_pos='../data/main/biomart_pos.parquet',\n",
-    "    test_split=0.05)\n",
-    "testfiles = datamodule.setup()"
-   ]
-  },
-  {
-   "cell_type": "code",
-   "execution_count": null,
-   "metadata": {},
-   "outputs": [],
-   "source": [
-    "# create a function to transform an scGPT checkpoint to an scPrint's\n",
-    "# ckpt = torch.load(\"../../scGPT/save/model_e6.pt\")\n",
-    "# scPrint.load_from_checkpoint(\"../../scGPT/save/model_e6.pt\")"
-   ]
-  },
-  {
-   "cell_type": "code",
-   "execution_count": null,
-   "metadata": {},
-   "outputs": [
-    {
-     "name": "stderr",
-     "output_type": "stream",
-     "text": [
-      "2024-03-14 09:16:21,556:ERROR - Failed to detect the name of this notebook, you can set it manually with the WANDB_NOTEBOOK_NAME environment variable to enable code saving.\n",
-      "wandb: Currently logged in as: jkobject (ml4ig). Use `wandb login --relogin` to force relogin\n"
-     ]
-    },
-    {
-     "data": {
-      "text/html": [
-       "wandb version 0.16.4 is available!  To upgrade, please run:\n",
-       " $ pip install wandb --upgrade"
-      ],
-      "text/plain": [
-       "<IPython.core.display.HTML object>"
-      ]
-     },
-     "metadata": {},
-     "output_type": "display_data"
-    },
-    {
-     "data": {
-      "text/html": [
-       "Tracking run with wandb version 0.16.2"
-      ],
-      "text/plain": [
-       "<IPython.core.display.HTML object>"
-      ]
-     },
-     "metadata": {},
-     "output_type": "display_data"
-    },
-    {
-     "data": {
-      "text/html": [
-       "Run data is saved locally in <code>../data/tensorboard/wandb/run-20240314_091623-heig0ijx</code>"
-      ],
-      "text/plain": [
-       "<IPython.core.display.HTML object>"
-      ]
-     },
-     "metadata": {},
-     "output_type": "display_data"
-    },
-    {
-     "data": {
-      "text/html": [
-       "Syncing run <strong><a href='https://wandb.ai/ml4ig/scprint_test/runs/heig0ijx' target=\"_blank\">buttermilk-flambee-65</a></strong> to <a href='https://wandb.ai/ml4ig/scprint_test' target=\"_blank\">Weights & Biases</a> (<a href='https://wandb.me/run' target=\"_blank\">docs</a>)<br/>"
-      ],
-      "text/plain": [
-       "<IPython.core.display.HTML object>"
-      ]
-     },
-     "metadata": {},
-     "output_type": "display_data"
-    },
-    {
-     "data": {
-      "text/html": [
-       " View project at <a href='https://wandb.ai/ml4ig/scprint_test' target=\"_blank\">https://wandb.ai/ml4ig/scprint_test</a>"
-      ],
-      "text/plain": [
-       "<IPython.core.display.HTML object>"
-      ]
-     },
-     "metadata": {},
-     "output_type": "display_data"
-    },
-    {
-     "data": {
-      "text/html": [
-       " View run at <a href='https://wandb.ai/ml4ig/scprint_test/runs/heig0ijx' target=\"_blank\">https://wandb.ai/ml4ig/scprint_test/runs/heig0ijx</a>"
-      ],
-      "text/plain": [
-       "<IPython.core.display.HTML object>"
-      ]
-     },
-     "metadata": {},
-     "output_type": "display_data"
-    },
-    {
-     "ename": "NameError",
-     "evalue": "name 'model' is not defined",
-     "output_type": "error",
-     "traceback": [
-      "\u001b[0;31m---------------------------------------------------------------------------\u001b[0m",
-      "\u001b[0;31mNameError\u001b[0m                                 Traceback (most recent call last)",
-      "Cell \u001b[0;32mIn[5], line 5\u001b[0m\n\u001b[1;32m      2\u001b[0m \u001b[38;5;28;01mfrom\u001b[39;00m \u001b[38;5;21;01mlightning\u001b[39;00m\u001b[38;5;21;01m.\u001b[39;00m\u001b[38;5;21;01mpytorch\u001b[39;00m\u001b[38;5;21;01m.\u001b[39;00m\u001b[38;5;21;01mloggers\u001b[39;00m \u001b[38;5;28;01mimport\u001b[39;00m WandbLogger\n\u001b[1;32m      4\u001b[0m wandb_logger \u001b[38;5;241m=\u001b[39m WandbLogger(project\u001b[38;5;241m=\u001b[39m\u001b[38;5;124m\"\u001b[39m\u001b[38;5;124mscprint_test\u001b[39m\u001b[38;5;124m\"\u001b[39m, save_dir\u001b[38;5;241m=\u001b[39m\u001b[38;5;124m\"\u001b[39m\u001b[38;5;124m../data/tensorboard\u001b[39m\u001b[38;5;124m\"\u001b[39m)\n\u001b[0;32m----> 5\u001b[0m wandb_logger\u001b[38;5;241m.\u001b[39mwatch(\u001b[43mmodel\u001b[49m, log\u001b[38;5;241m=\u001b[39m\u001b[38;5;124m'\u001b[39m\u001b[38;5;124mall\u001b[39m\u001b[38;5;124m'\u001b[39m, log_freq\u001b[38;5;241m=\u001b[39m\u001b[38;5;241m50\u001b[39m, log_graph\u001b[38;5;241m=\u001b[39m\u001b[38;5;28;01mTrue\u001b[39;00m)\n\u001b[1;32m      7\u001b[0m \u001b[38;5;66;03m#tlogger = TensorBoardLogger(save_dir=\"../data/tensorboard\")\u001b[39;00m\n\u001b[1;32m      8\u001b[0m \u001b[38;5;66;03m#tlogger.log_graph(model)\u001b[39;00m\n",
-      "\u001b[0;31mNameError\u001b[0m: name 'model' is not defined"
-     ]
-    }
-   ],
-   "source": [
-    "from lightning.pytorch.loggers import TensorBoardLogger\n",
-    "from lightning.pytorch.loggers import WandbLogger\n",
-    "\n",
-    "wandb_logger = WandbLogger(project=\"scprint_test\", save_dir=\"../data/tensorboard\")\n",
-    "wandb_logger.watch(model, log='all', log_freq=50, log_graph=True)\n",
-    "\n",
-    "#tlogger = TensorBoardLogger(save_dir=\"../data/tensorboard\")\n",
-    "#tlogger.log_graph(model)\n"
-   ]
-  },
-  {
-   "cell_type": "code",
-   "execution_count": null,
-   "metadata": {},
-   "outputs": [],
-   "source": [
-    "#from lightning.pytorch.profilers import PyTorchProfiler\n",
-    "#pytorch_prof = PyTorchProfiler(\"../data/tensorboard\", emit_nvtx=False, group_by_input_shape=True, record_shapes=True, profile_memory=True, with_stack=True, on_trace_ready=torch.profiler.tensorboard_trace_handler(\"../data/tensorboard/\"),)"
-   ]
-  },
-  {
-   "cell_type": "code",
-   "execution_count": 9,
-   "metadata": {},
-   "outputs": [
-    {
-     "name": "stderr",
-     "output_type": "stream",
-     "text": [
-      "/pasteur/appa/homes/jkalfon/miniconda3/envs/scprint17/lib/python3.10/site-packages/lightning/fabric/plugins/environments/slurm.py:204: The `srun` command is available on your system but is not used. HINT: If your intention is to run Lightning on SLURM, prepend your python command with `srun` like so: srun python /pasteur/appa/homes/jkalfon/miniconda3/envs/scprint1 ...\n",
-      "/pasteur/appa/homes/jkalfon/miniconda3/envs/scprint17/lib/python3.10/site-packages/lightning/pytorch/trainer/connectors/accelerator_connector.py:552: You passed `Trainer(accelerator='cpu', precision='16-mixed')` but AMP with fp16 is not supported on CPU. Using `precision='bf16-mixed'` instead.\n",
-      "Using bfloat16 Automatic Mixed Precision (AMP)\n",
-      "GPU available: False, used: False\n",
-      "TPU available: False, using: 0 TPU cores\n",
-      "IPU available: False, using: 0 IPUs\n",
-      "HPU available: False, using: 0 HPUs\n"
-     ]
-    }
-   ],
-   "source": [
-    "chckp = ModelCheckpoint(monitor=\"val_loss\", save_top_k=-1)\n",
-    "trainingmode = TrainingMode(\n",
-    "    do_denoise=True, \n",
-    "    noise=[0.4],\n",
-    "    do_cce=True, \n",
-    "    do_ecs=True, \n",
-    "    do_mvc=False, \n",
-    "    do_next_tp=False, \n",
-    "    mask_ratio=[], \n",
-    "    warmup_duration= 500, \n",
-    "    weight_decay= 0.01, \n",
-    "    fused_adam= True)\n",
-    "es = EarlyStopping(patience=2, monitor='val_loss')\n",
-    "swa = StochasticWeightAveraging(swa_lrs= 0.01)\n",
-    "lrm = LearningRateMonitor(logging_interval=\"epoch\")\n",
-    "#lrf = LearningRateFinder(mode=\"exponential\",)\n",
-    "# TODO: to check that the class hierarchy are really ordered from 1-2-3-4... as well (oredered dict)\n",
-    "trainer = Trainer(precision=\"16-mixed\", gradient_clip_val=100, max_time={\"hours\": 2}, limit_train_batches=50, limit_val_batches=10, callbacks=[chckp, es, lrm,  swa, trainingmode], accumulate_grad_batches=1, reload_dataloaders_every_n_epochs=1)#, logger=tlogger) #detect_anomaly=True, fast_dev_run=20, overfit_batches=10, limit_train_batches=1, limit_val_batches=0\n",
-    "#logger=wandb_logger,"
-   ]
-  },
-  {
-   "cell_type": "code",
-   "execution_count": null,
-   "metadata": {},
-   "outputs": [
-    {
-     "data": {
-      "text/plain": [
-       "['cell_type_ontology_term_id',\n",
-       " 'disease_ontology_term_id',\n",
-       " 'assay_ontology_term_id',\n",
-       " 'self_reported_ethnicity_ontology_term_id',\n",
-       " 'sex_ontology_term_id',\n",
-       " 'organism_ontology_term_id']"
-      ]
-     },
-     "execution_count": 44,
-     "metadata": {},
-     "output_type": "execute_result"
-    }
-   ],
-   "source": [
-    "model.labels"
-   ]
-  },
-  {
-   "cell_type": "code",
-   "execution_count": 8,
-   "metadata": {},
-   "outputs": [
-    {
-     "name": "stderr",
-     "output_type": "stream",
-     "text": [
-      "/pasteur/appa/homes/jkalfon/miniconda3/envs/scprint17/lib/python3.10/site-packages/lightning/fabric/plugins/environments/slurm.py:204: The `srun` command is available on your system but is not used. HINT: If your intention is to run Lightning on SLURM, prepend your python command with `srun` like so: srun python /pasteur/appa/homes/jkalfon/miniconda3/envs/scprint1 ...\n",
-      "/pasteur/appa/homes/jkalfon/miniconda3/envs/scprint17/lib/python3.10/site-packages/lightning/pytorch/trainer/connectors/accelerator_connector.py:552: You passed `Trainer(accelerator='cpu', precision='16-mixed')` but AMP with fp16 is not supported on CPU. Using `precision='bf16-mixed'` instead.\n",
-      "Using bfloat16 Automatic Mixed Precision (AMP)\n",
-      "You have turned on `Trainer(detect_anomaly=True)`. This will significantly slow down compute speed and is recommended only for model debugging.\n",
-      "GPU available: False, used: False\n",
-      "TPU available: False, using: 0 TPU cores\n",
-      "IPU available: False, using: 0 IPUs\n",
-      "HPU available: False, using: 0 HPUs\n"
-     ]
-    }
-   ],
-   "source": [
-    "# sanity. should be overfiting.\n",
-    "trainer = Trainer(precision=\"16-mixed\", max_epochs=1000, limit_val_batches=0, check_val_every_n_epoch=1000, log_every_n_steps=1000, detect_anomaly=True, overfit_batches=30, gradient_clip_val=100,\n",
-    "reload_dataloaders_every_n_epochs=1000) #logger=wandb_logger) limit_train_batches=1"
-   ]
-  },
-  {
-   "cell_type": "code",
-   "execution_count": 6,
-   "metadata": {},
-   "outputs": [],
-   "source": [
-    "model = scPrint(\n",
-    "    genes = datamodule.genes,\n",
-    "    d_model = d_model,\n",
-    "    nhead = 4,\n",
-    "    nlayers = 4,\n",
-    "    layers_cls = [d_model],\n",
-    "    classes = datamodule.classes,\n",
-    "    labels_hierarchy = datamodule.labels_hierarchy,\n",
-    "    dropout= 0.1,\n",
-    "    transformer = \"flash\",\n",
-    "    precpt_gene_emb = gene_emb,\n",
-    "    gene_pos_enc = datamodule.gene_pos,\n",
-    "    mvc_decoder = \"inner product\",\n",
-    "    label_decoders = datamodule.decoders,\n",
-    "    fused_dropout_add_ln = False,\n",
-    "    num_batch_labels = datamodule.num_datasets,\n",
-    "    checkpointing=True,\n",
-    "    prenorm=True,\n",
-    "    num_heads_kv=None,\n",
-    ")"
-   ]
-  },
-  {
-   "cell_type": "code",
-   "execution_count": 9,
-   "metadata": {},
-   "outputs": [
-    {
-     "name": "stderr",
-     "output_type": "stream",
-     "text": [
-      "/pasteur/appa/homes/jkalfon/miniconda3/envs/scprint17/lib/python3.10/site-packages/lightning/fabric/plugins/environments/slurm.py:204: The `srun` command is available on your system but is not used. HINT: If your intention is to run Lightning on SLURM, prepend your python command with `srun` like so: srun python /pasteur/appa/homes/jkalfon/miniconda3/envs/scprint1 ...\n"
-     ]
-    },
-    {
-     "name": "stdout",
-     "output_type": "stream",
-     "text": [
-      "these files will be considered test datasets:\n",
-      "    /pasteur/zeus/projets/p02/ml4ig_hot/Users/jkalfon/scprint/.lamindb/BljRloq1xjcxRNDpejzI.h5ad\n",
-      "    /pasteur/zeus/projets/p02/ml4ig_hot/Users/jkalfon/scprint/.lamindb/yBCKp6HmXuHa0cZptMo7.h5ad\n",
-      "perc test:  0.0057480725242011555\n"
-     ]
-    },
-    {
-     "name": "stderr",
-     "output_type": "stream",
-     "text": [
-      "\n",
-      "  | Name                            | Type                         | Params\n",
-      "---------------------------------------------------------------------------------\n",
-      "0 | gene_encoder                    | GeneEncoder                  | 5.7 M \n",
-      "1 | expr_encoder                    | ContinuousValueEncoder       | 17.0 K\n",
-      "2 | pos_encoder                     | PositionalEncoding           | 0     \n",
-      "3 | class_encoder                   | CategoryValueEncoder         | 1.0 K \n",
-      "4 | depth_encoder                   | ContinuousValueEncoder       | 17.0 K\n",
-      "5 | transformer                     | FlashTransformerEncoder      | 793 K \n",
-      "6 | expr_decoder                    | ExprDecoder                  | 33.9 K\n",
-      "7 | cls_decoders                    | ModuleDict                   | 130 K \n",
-      "8 | grad_reverse_discriminator_loss | AdversarialDiscriminatorLoss | 45.0 K\n",
-      "9 | mvc_decoder                     | MVCDecoder                   | 65.9 K\n",
-      "---------------------------------------------------------------------------------\n",
-      "1.1 M     Trainable params\n",
-      "5.7 M     Non-trainable params\n",
-      "6.8 M     Total params\n",
-      "27.329    Total estimated model params size (MB)\n"
-     ]
-    },
-    {
-     "data": {
-      "application/vnd.jupyter.widget-view+json": {
-       "model_id": "93309fa47b6f430d9363657859a44fb1",
-       "version_major": 2,
-       "version_minor": 0
-      },
-      "text/plain": [
-       "Sanity Checking: |          | 0/? [00:00<?, ?it/s]"
-      ]
-     },
-     "metadata": {},
-     "output_type": "display_data"
-    },
-    {
-     "name": "stderr",
-     "output_type": "stream",
-     "text": [
-      "/pasteur/appa/homes/jkalfon/miniconda3/envs/scprint17/lib/python3.10/site-packages/lightning/pytorch/trainer/connectors/data_connector.py:268: You requested to overfit but enabled val dataloader shuffling. We are turning off the val dataloader shuffling for you.\n",
-      "/pasteur/appa/homes/jkalfon/miniconda3/envs/scprint17/lib/python3.10/site-packages/torch/utils/checkpoint.py:31: UserWarning: None of the inputs have requires_grad=True. Gradients will be None\n",
-      "  warnings.warn(\"None of the inputs have requires_grad=True. Gradients will be None\")\n"
-     ]
-    },
-    {
-     "ename": "AssertionError",
-     "evalue": "",
-     "output_type": "error",
-     "traceback": [
-      "\u001b[0;31m---------------------------------------------------------------------------\u001b[0m",
-      "\u001b[0;31mAssertionError\u001b[0m                            Traceback (most recent call last)",
-      "Cell \u001b[0;32mIn[9], line 1\u001b[0m\n\u001b[0;32m----> 1\u001b[0m \u001b[43mtrainer\u001b[49m\u001b[38;5;241;43m.\u001b[39;49m\u001b[43mfit\u001b[49m\u001b[43m(\u001b[49m\u001b[43mmodel\u001b[49m\u001b[43m,\u001b[49m\u001b[43m \u001b[49m\u001b[43mdatamodule\u001b[49m\u001b[38;5;241;43m=\u001b[39;49m\u001b[43mdatamodule\u001b[49m\u001b[43m)\u001b[49m\n",
-      "File \u001b[0;32m~/miniconda3/envs/scprint17/lib/python3.10/site-packages/lightning/pytorch/trainer/trainer.py:543\u001b[0m, in \u001b[0;36mTrainer.fit\u001b[0;34m(self, model, train_dataloaders, val_dataloaders, datamodule, ckpt_path)\u001b[0m\n\u001b[1;32m    541\u001b[0m \u001b[38;5;28mself\u001b[39m\u001b[38;5;241m.\u001b[39mstate\u001b[38;5;241m.\u001b[39mstatus \u001b[38;5;241m=\u001b[39m TrainerStatus\u001b[38;5;241m.\u001b[39mRUNNING\n\u001b[1;32m    542\u001b[0m \u001b[38;5;28mself\u001b[39m\u001b[38;5;241m.\u001b[39mtraining \u001b[38;5;241m=\u001b[39m \u001b[38;5;28;01mTrue\u001b[39;00m\n\u001b[0;32m--> 543\u001b[0m \u001b[43mcall\u001b[49m\u001b[38;5;241;43m.\u001b[39;49m\u001b[43m_call_and_handle_interrupt\u001b[49m\u001b[43m(\u001b[49m\n\u001b[1;32m    544\u001b[0m \u001b[43m    \u001b[49m\u001b[38;5;28;43mself\u001b[39;49m\u001b[43m,\u001b[49m\u001b[43m \u001b[49m\u001b[38;5;28;43mself\u001b[39;49m\u001b[38;5;241;43m.\u001b[39;49m\u001b[43m_fit_impl\u001b[49m\u001b[43m,\u001b[49m\u001b[43m \u001b[49m\u001b[43mmodel\u001b[49m\u001b[43m,\u001b[49m\u001b[43m \u001b[49m\u001b[43mtrain_dataloaders\u001b[49m\u001b[43m,\u001b[49m\u001b[43m \u001b[49m\u001b[43mval_dataloaders\u001b[49m\u001b[43m,\u001b[49m\u001b[43m \u001b[49m\u001b[43mdatamodule\u001b[49m\u001b[43m,\u001b[49m\u001b[43m \u001b[49m\u001b[43mckpt_path\u001b[49m\n\u001b[1;32m    545\u001b[0m \u001b[43m\u001b[49m\u001b[43m)\u001b[49m\n",
-      "File \u001b[0;32m~/miniconda3/envs/scprint17/lib/python3.10/site-packages/lightning/pytorch/trainer/call.py:44\u001b[0m, in \u001b[0;36m_call_and_handle_interrupt\u001b[0;34m(trainer, trainer_fn, *args, **kwargs)\u001b[0m\n\u001b[1;32m     42\u001b[0m     \u001b[38;5;28;01mif\u001b[39;00m trainer\u001b[38;5;241m.\u001b[39mstrategy\u001b[38;5;241m.\u001b[39mlauncher \u001b[38;5;129;01mis\u001b[39;00m \u001b[38;5;129;01mnot\u001b[39;00m \u001b[38;5;28;01mNone\u001b[39;00m:\n\u001b[1;32m     43\u001b[0m         \u001b[38;5;28;01mreturn\u001b[39;00m trainer\u001b[38;5;241m.\u001b[39mstrategy\u001b[38;5;241m.\u001b[39mlauncher\u001b[38;5;241m.\u001b[39mlaunch(trainer_fn, \u001b[38;5;241m*\u001b[39margs, trainer\u001b[38;5;241m=\u001b[39mtrainer, \u001b[38;5;241m*\u001b[39m\u001b[38;5;241m*\u001b[39mkwargs)\n\u001b[0;32m---> 44\u001b[0m     \u001b[38;5;28;01mreturn\u001b[39;00m \u001b[43mtrainer_fn\u001b[49m\u001b[43m(\u001b[49m\u001b[38;5;241;43m*\u001b[39;49m\u001b[43margs\u001b[49m\u001b[43m,\u001b[49m\u001b[43m \u001b[49m\u001b[38;5;241;43m*\u001b[39;49m\u001b[38;5;241;43m*\u001b[39;49m\u001b[43mkwargs\u001b[49m\u001b[43m)\u001b[49m\n\u001b[1;32m     46\u001b[0m \u001b[38;5;28;01mexcept\u001b[39;00m _TunerExitException:\n\u001b[1;32m     47\u001b[0m     _call_teardown_hook(trainer)\n",
-      "File \u001b[0;32m~/miniconda3/envs/scprint17/lib/python3.10/site-packages/lightning/pytorch/trainer/trainer.py:579\u001b[0m, in \u001b[0;36mTrainer._fit_impl\u001b[0;34m(self, model, train_dataloaders, val_dataloaders, datamodule, ckpt_path)\u001b[0m\n\u001b[1;32m    572\u001b[0m \u001b[38;5;28;01massert\u001b[39;00m \u001b[38;5;28mself\u001b[39m\u001b[38;5;241m.\u001b[39mstate\u001b[38;5;241m.\u001b[39mfn \u001b[38;5;129;01mis\u001b[39;00m \u001b[38;5;129;01mnot\u001b[39;00m \u001b[38;5;28;01mNone\u001b[39;00m\n\u001b[1;32m    573\u001b[0m ckpt_path \u001b[38;5;241m=\u001b[39m \u001b[38;5;28mself\u001b[39m\u001b[38;5;241m.\u001b[39m_checkpoint_connector\u001b[38;5;241m.\u001b[39m_select_ckpt_path(\n\u001b[1;32m    574\u001b[0m     \u001b[38;5;28mself\u001b[39m\u001b[38;5;241m.\u001b[39mstate\u001b[38;5;241m.\u001b[39mfn,\n\u001b[1;32m    575\u001b[0m     ckpt_path,\n\u001b[1;32m    576\u001b[0m     model_provided\u001b[38;5;241m=\u001b[39m\u001b[38;5;28;01mTrue\u001b[39;00m,\n\u001b[1;32m    577\u001b[0m     model_connected\u001b[38;5;241m=\u001b[39m\u001b[38;5;28mself\u001b[39m\u001b[38;5;241m.\u001b[39mlightning_module \u001b[38;5;129;01mis\u001b[39;00m \u001b[38;5;129;01mnot\u001b[39;00m \u001b[38;5;28;01mNone\u001b[39;00m,\n\u001b[1;32m    578\u001b[0m )\n\u001b[0;32m--> 579\u001b[0m \u001b[38;5;28;43mself\u001b[39;49m\u001b[38;5;241;43m.\u001b[39;49m\u001b[43m_run\u001b[49m\u001b[43m(\u001b[49m\u001b[43mmodel\u001b[49m\u001b[43m,\u001b[49m\u001b[43m \u001b[49m\u001b[43mckpt_path\u001b[49m\u001b[38;5;241;43m=\u001b[39;49m\u001b[43mckpt_path\u001b[49m\u001b[43m)\u001b[49m\n\u001b[1;32m    581\u001b[0m \u001b[38;5;28;01massert\u001b[39;00m \u001b[38;5;28mself\u001b[39m\u001b[38;5;241m.\u001b[39mstate\u001b[38;5;241m.\u001b[39mstopped\n\u001b[1;32m    582\u001b[0m \u001b[38;5;28mself\u001b[39m\u001b[38;5;241m.\u001b[39mtraining \u001b[38;5;241m=\u001b[39m \u001b[38;5;28;01mFalse\u001b[39;00m\n",
-      "File \u001b[0;32m~/miniconda3/envs/scprint17/lib/python3.10/site-packages/lightning/pytorch/trainer/trainer.py:986\u001b[0m, in \u001b[0;36mTrainer._run\u001b[0;34m(self, model, ckpt_path)\u001b[0m\n\u001b[1;32m    981\u001b[0m \u001b[38;5;28mself\u001b[39m\u001b[38;5;241m.\u001b[39m_signal_connector\u001b[38;5;241m.\u001b[39mregister_signal_handlers()\n\u001b[1;32m    983\u001b[0m \u001b[38;5;66;03m# ----------------------------\u001b[39;00m\n\u001b[1;32m    984\u001b[0m \u001b[38;5;66;03m# RUN THE TRAINER\u001b[39;00m\n\u001b[1;32m    985\u001b[0m \u001b[38;5;66;03m# ----------------------------\u001b[39;00m\n\u001b[0;32m--> 986\u001b[0m results \u001b[38;5;241m=\u001b[39m \u001b[38;5;28;43mself\u001b[39;49m\u001b[38;5;241;43m.\u001b[39;49m\u001b[43m_run_stage\u001b[49m\u001b[43m(\u001b[49m\u001b[43m)\u001b[49m\n\u001b[1;32m    988\u001b[0m \u001b[38;5;66;03m# ----------------------------\u001b[39;00m\n\u001b[1;32m    989\u001b[0m \u001b[38;5;66;03m# POST-Training CLEAN UP\u001b[39;00m\n\u001b[1;32m    990\u001b[0m \u001b[38;5;66;03m# ----------------------------\u001b[39;00m\n\u001b[1;32m    991\u001b[0m log\u001b[38;5;241m.\u001b[39mdebug(\u001b[38;5;124mf\u001b[39m\u001b[38;5;124m\"\u001b[39m\u001b[38;5;132;01m{\u001b[39;00m\u001b[38;5;28mself\u001b[39m\u001b[38;5;241m.\u001b[39m\u001b[38;5;18m__class__\u001b[39m\u001b[38;5;241m.\u001b[39m\u001b[38;5;18m__name__\u001b[39m\u001b[38;5;132;01m}\u001b[39;00m\u001b[38;5;124m: trainer tearing down\u001b[39m\u001b[38;5;124m\"\u001b[39m)\n",
-      "File \u001b[0;32m~/miniconda3/envs/scprint17/lib/python3.10/site-packages/lightning/pytorch/trainer/trainer.py:1030\u001b[0m, in \u001b[0;36mTrainer._run_stage\u001b[0;34m(self)\u001b[0m\n\u001b[1;32m   1028\u001b[0m \u001b[38;5;28;01mif\u001b[39;00m \u001b[38;5;28mself\u001b[39m\u001b[38;5;241m.\u001b[39mtraining:\n\u001b[1;32m   1029\u001b[0m     \u001b[38;5;28;01mwith\u001b[39;00m isolate_rng():\n\u001b[0;32m-> 1030\u001b[0m         \u001b[38;5;28;43mself\u001b[39;49m\u001b[38;5;241;43m.\u001b[39;49m\u001b[43m_run_sanity_check\u001b[49m\u001b[43m(\u001b[49m\u001b[43m)\u001b[49m\n\u001b[1;32m   1031\u001b[0m     \u001b[38;5;28;01mwith\u001b[39;00m torch\u001b[38;5;241m.\u001b[39mautograd\u001b[38;5;241m.\u001b[39mset_detect_anomaly(\u001b[38;5;28mself\u001b[39m\u001b[38;5;241m.\u001b[39m_detect_anomaly):\n\u001b[1;32m   1032\u001b[0m         \u001b[38;5;28mself\u001b[39m\u001b[38;5;241m.\u001b[39mfit_loop\u001b[38;5;241m.\u001b[39mrun()\n",
-      "File \u001b[0;32m~/miniconda3/envs/scprint17/lib/python3.10/site-packages/lightning/pytorch/trainer/trainer.py:1059\u001b[0m, in \u001b[0;36mTrainer._run_sanity_check\u001b[0;34m(self)\u001b[0m\n\u001b[1;32m   1056\u001b[0m call\u001b[38;5;241m.\u001b[39m_call_callback_hooks(\u001b[38;5;28mself\u001b[39m, \u001b[38;5;124m\"\u001b[39m\u001b[38;5;124mon_sanity_check_start\u001b[39m\u001b[38;5;124m\"\u001b[39m)\n\u001b[1;32m   1058\u001b[0m \u001b[38;5;66;03m# run eval step\u001b[39;00m\n\u001b[0;32m-> 1059\u001b[0m \u001b[43mval_loop\u001b[49m\u001b[38;5;241;43m.\u001b[39;49m\u001b[43mrun\u001b[49m\u001b[43m(\u001b[49m\u001b[43m)\u001b[49m\n\u001b[1;32m   1061\u001b[0m call\u001b[38;5;241m.\u001b[39m_call_callback_hooks(\u001b[38;5;28mself\u001b[39m, \u001b[38;5;124m\"\u001b[39m\u001b[38;5;124mon_sanity_check_end\u001b[39m\u001b[38;5;124m\"\u001b[39m)\n\u001b[1;32m   1063\u001b[0m \u001b[38;5;66;03m# reset logger connector\u001b[39;00m\n",
-      "File \u001b[0;32m~/miniconda3/envs/scprint17/lib/python3.10/site-packages/lightning/pytorch/loops/utilities.py:182\u001b[0m, in \u001b[0;36m_no_grad_context.<locals>._decorator\u001b[0;34m(self, *args, **kwargs)\u001b[0m\n\u001b[1;32m    180\u001b[0m     context_manager \u001b[38;5;241m=\u001b[39m torch\u001b[38;5;241m.\u001b[39mno_grad\n\u001b[1;32m    181\u001b[0m \u001b[38;5;28;01mwith\u001b[39;00m context_manager():\n\u001b[0;32m--> 182\u001b[0m     \u001b[38;5;28;01mreturn\u001b[39;00m \u001b[43mloop_run\u001b[49m\u001b[43m(\u001b[49m\u001b[38;5;28;43mself\u001b[39;49m\u001b[43m,\u001b[49m\u001b[43m \u001b[49m\u001b[38;5;241;43m*\u001b[39;49m\u001b[43margs\u001b[49m\u001b[43m,\u001b[49m\u001b[43m \u001b[49m\u001b[38;5;241;43m*\u001b[39;49m\u001b[38;5;241;43m*\u001b[39;49m\u001b[43mkwargs\u001b[49m\u001b[43m)\u001b[49m\n",
-      "File \u001b[0;32m~/miniconda3/envs/scprint17/lib/python3.10/site-packages/lightning/pytorch/loops/evaluation_loop.py:135\u001b[0m, in \u001b[0;36m_EvaluationLoop.run\u001b[0;34m(self)\u001b[0m\n\u001b[1;32m    133\u001b[0m     \u001b[38;5;28mself\u001b[39m\u001b[38;5;241m.\u001b[39mbatch_progress\u001b[38;5;241m.\u001b[39mis_last_batch \u001b[38;5;241m=\u001b[39m data_fetcher\u001b[38;5;241m.\u001b[39mdone\n\u001b[1;32m    134\u001b[0m     \u001b[38;5;66;03m# run step hooks\u001b[39;00m\n\u001b[0;32m--> 135\u001b[0m     \u001b[38;5;28;43mself\u001b[39;49m\u001b[38;5;241;43m.\u001b[39;49m\u001b[43m_evaluation_step\u001b[49m\u001b[43m(\u001b[49m\u001b[43mbatch\u001b[49m\u001b[43m,\u001b[49m\u001b[43m \u001b[49m\u001b[43mbatch_idx\u001b[49m\u001b[43m,\u001b[49m\u001b[43m \u001b[49m\u001b[43mdataloader_idx\u001b[49m\u001b[43m,\u001b[49m\u001b[43m \u001b[49m\u001b[43mdataloader_iter\u001b[49m\u001b[43m)\u001b[49m\n\u001b[1;32m    136\u001b[0m \u001b[38;5;28;01mexcept\u001b[39;00m \u001b[38;5;167;01mStopIteration\u001b[39;00m:\n\u001b[1;32m    137\u001b[0m     \u001b[38;5;66;03m# this needs to wrap the `*_step` call too (not just `next`) for `dataloader_iter` support\u001b[39;00m\n\u001b[1;32m    138\u001b[0m     \u001b[38;5;28;01mbreak\u001b[39;00m\n",
-      "File \u001b[0;32m~/miniconda3/envs/scprint17/lib/python3.10/site-packages/lightning/pytorch/loops/evaluation_loop.py:396\u001b[0m, in \u001b[0;36m_EvaluationLoop._evaluation_step\u001b[0;34m(self, batch, batch_idx, dataloader_idx, dataloader_iter)\u001b[0m\n\u001b[1;32m    390\u001b[0m hook_name \u001b[38;5;241m=\u001b[39m \u001b[38;5;124m\"\u001b[39m\u001b[38;5;124mtest_step\u001b[39m\u001b[38;5;124m\"\u001b[39m \u001b[38;5;28;01mif\u001b[39;00m trainer\u001b[38;5;241m.\u001b[39mtesting \u001b[38;5;28;01melse\u001b[39;00m \u001b[38;5;124m\"\u001b[39m\u001b[38;5;124mvalidation_step\u001b[39m\u001b[38;5;124m\"\u001b[39m\n\u001b[1;32m    391\u001b[0m step_args \u001b[38;5;241m=\u001b[39m (\n\u001b[1;32m    392\u001b[0m     \u001b[38;5;28mself\u001b[39m\u001b[38;5;241m.\u001b[39m_build_step_args_from_hook_kwargs(hook_kwargs, hook_name)\n\u001b[1;32m    393\u001b[0m     \u001b[38;5;28;01mif\u001b[39;00m \u001b[38;5;129;01mnot\u001b[39;00m using_dataloader_iter\n\u001b[1;32m    394\u001b[0m     \u001b[38;5;28;01melse\u001b[39;00m (dataloader_iter,)\n\u001b[1;32m    395\u001b[0m )\n\u001b[0;32m--> 396\u001b[0m output \u001b[38;5;241m=\u001b[39m \u001b[43mcall\u001b[49m\u001b[38;5;241;43m.\u001b[39;49m\u001b[43m_call_strategy_hook\u001b[49m\u001b[43m(\u001b[49m\u001b[43mtrainer\u001b[49m\u001b[43m,\u001b[49m\u001b[43m \u001b[49m\u001b[43mhook_name\u001b[49m\u001b[43m,\u001b[49m\u001b[43m \u001b[49m\u001b[38;5;241;43m*\u001b[39;49m\u001b[43mstep_args\u001b[49m\u001b[43m)\u001b[49m\n\u001b[1;32m    398\u001b[0m \u001b[38;5;28mself\u001b[39m\u001b[38;5;241m.\u001b[39mbatch_progress\u001b[38;5;241m.\u001b[39mincrement_processed()\n\u001b[1;32m    400\u001b[0m \u001b[38;5;28;01mif\u001b[39;00m using_dataloader_iter:\n\u001b[1;32m    401\u001b[0m     \u001b[38;5;66;03m# update the hook kwargs now that the step method might have consumed the iterator\u001b[39;00m\n",
-      "File \u001b[0;32m~/miniconda3/envs/scprint17/lib/python3.10/site-packages/lightning/pytorch/trainer/call.py:309\u001b[0m, in \u001b[0;36m_call_strategy_hook\u001b[0;34m(trainer, hook_name, *args, **kwargs)\u001b[0m\n\u001b[1;32m    306\u001b[0m     \u001b[38;5;28;01mreturn\u001b[39;00m \u001b[38;5;28;01mNone\u001b[39;00m\n\u001b[1;32m    308\u001b[0m \u001b[38;5;28;01mwith\u001b[39;00m trainer\u001b[38;5;241m.\u001b[39mprofiler\u001b[38;5;241m.\u001b[39mprofile(\u001b[38;5;124mf\u001b[39m\u001b[38;5;124m\"\u001b[39m\u001b[38;5;124m[Strategy]\u001b[39m\u001b[38;5;132;01m{\u001b[39;00mtrainer\u001b[38;5;241m.\u001b[39mstrategy\u001b[38;5;241m.\u001b[39m\u001b[38;5;18m__class__\u001b[39m\u001b[38;5;241m.\u001b[39m\u001b[38;5;18m__name__\u001b[39m\u001b[38;5;132;01m}\u001b[39;00m\u001b[38;5;124m.\u001b[39m\u001b[38;5;132;01m{\u001b[39;00mhook_name\u001b[38;5;132;01m}\u001b[39;00m\u001b[38;5;124m\"\u001b[39m):\n\u001b[0;32m--> 309\u001b[0m     output \u001b[38;5;241m=\u001b[39m \u001b[43mfn\u001b[49m\u001b[43m(\u001b[49m\u001b[38;5;241;43m*\u001b[39;49m\u001b[43margs\u001b[49m\u001b[43m,\u001b[49m\u001b[43m \u001b[49m\u001b[38;5;241;43m*\u001b[39;49m\u001b[38;5;241;43m*\u001b[39;49m\u001b[43mkwargs\u001b[49m\u001b[43m)\u001b[49m\n\u001b[1;32m    311\u001b[0m \u001b[38;5;66;03m# restore current_fx when nested context\u001b[39;00m\n\u001b[1;32m    312\u001b[0m pl_module\u001b[38;5;241m.\u001b[39m_current_fx_name \u001b[38;5;241m=\u001b[39m prev_fx_name\n",
-      "File \u001b[0;32m~/miniconda3/envs/scprint17/lib/python3.10/site-packages/lightning/pytorch/strategies/strategy.py:412\u001b[0m, in \u001b[0;36mStrategy.validation_step\u001b[0;34m(self, *args, **kwargs)\u001b[0m\n\u001b[1;32m    410\u001b[0m \u001b[38;5;28;01mif\u001b[39;00m \u001b[38;5;28mself\u001b[39m\u001b[38;5;241m.\u001b[39mmodel \u001b[38;5;241m!=\u001b[39m \u001b[38;5;28mself\u001b[39m\u001b[38;5;241m.\u001b[39mlightning_module:\n\u001b[1;32m    411\u001b[0m     \u001b[38;5;28;01mreturn\u001b[39;00m \u001b[38;5;28mself\u001b[39m\u001b[38;5;241m.\u001b[39m_forward_redirection(\u001b[38;5;28mself\u001b[39m\u001b[38;5;241m.\u001b[39mmodel, \u001b[38;5;28mself\u001b[39m\u001b[38;5;241m.\u001b[39mlightning_module, \u001b[38;5;124m\"\u001b[39m\u001b[38;5;124mvalidation_step\u001b[39m\u001b[38;5;124m\"\u001b[39m, \u001b[38;5;241m*\u001b[39margs, \u001b[38;5;241m*\u001b[39m\u001b[38;5;241m*\u001b[39mkwargs)\n\u001b[0;32m--> 412\u001b[0m \u001b[38;5;28;01mreturn\u001b[39;00m \u001b[38;5;28;43mself\u001b[39;49m\u001b[38;5;241;43m.\u001b[39;49m\u001b[43mlightning_module\u001b[49m\u001b[38;5;241;43m.\u001b[39;49m\u001b[43mvalidation_step\u001b[49m\u001b[43m(\u001b[49m\u001b[38;5;241;43m*\u001b[39;49m\u001b[43margs\u001b[49m\u001b[43m,\u001b[49m\u001b[43m \u001b[49m\u001b[38;5;241;43m*\u001b[39;49m\u001b[38;5;241;43m*\u001b[39;49m\u001b[43mkwargs\u001b[49m\u001b[43m)\u001b[49m\n",
-      "File \u001b[0;32m~/scPRINT/scprint/model/model.py:955\u001b[0m, in \u001b[0;36mscPrint.validation_step\u001b[0;34m(self, batch, batch_idx)\u001b[0m\n\u001b[1;32m    943\u001b[0m \u001b[38;5;28;01mdef\u001b[39;00m \u001b[38;5;21mvalidation_step\u001b[39m(\n\u001b[1;32m    944\u001b[0m     \u001b[38;5;28mself\u001b[39m,\n\u001b[1;32m    945\u001b[0m     batch,\n\u001b[1;32m    946\u001b[0m     batch_idx,\n\u001b[1;32m    947\u001b[0m ):\n\u001b[1;32m    948\u001b[0m \u001b[38;5;250m    \u001b[39m\u001b[38;5;124;03m\"\"\"\u001b[39;00m\n\u001b[1;32m    949\u001b[0m \u001b[38;5;124;03m    validation_step defines the validation loop. It is independent of forward\u001b[39;00m\n\u001b[1;32m    950\u001b[0m \u001b[38;5;124;03m    @see pl.LightningModule\u001b[39;00m\n\u001b[0;32m   (...)\u001b[0m\n\u001b[1;32m    953\u001b[0m \u001b[38;5;124;03m        batch (list[Tensor]): @see training_step\u001b[39;00m\n\u001b[1;32m    954\u001b[0m \u001b[38;5;124;03m    \"\"\"\u001b[39;00m\n\u001b[0;32m--> 955\u001b[0m     val_loss, losses \u001b[38;5;241m=\u001b[39m \u001b[38;5;28;43mself\u001b[39;49m\u001b[38;5;241;43m.\u001b[39;49m\u001b[43m_full_training\u001b[49m\u001b[43m(\u001b[49m\n\u001b[1;32m    956\u001b[0m \u001b[43m        \u001b[49m\u001b[43mbatch\u001b[49m\u001b[38;5;241;43m=\u001b[39;49m\u001b[43mbatch\u001b[49m\u001b[43m,\u001b[49m\n\u001b[1;32m    957\u001b[0m \u001b[43m        \u001b[49m\u001b[43mdo_denoise\u001b[49m\u001b[38;5;241;43m=\u001b[39;49m\u001b[38;5;28;43mself\u001b[39;49m\u001b[38;5;241;43m.\u001b[39;49m\u001b[43mdo_denoise\u001b[49m\u001b[43m,\u001b[49m\n\u001b[1;32m    958\u001b[0m \u001b[43m        \u001b[49m\u001b[43mnoise\u001b[49m\u001b[38;5;241;43m=\u001b[39;49m\u001b[38;5;28;43mself\u001b[39;49m\u001b[38;5;241;43m.\u001b[39;49m\u001b[43mnoise\u001b[49m\u001b[43m,\u001b[49m\n\u001b[1;32m    959\u001b[0m \u001b[43m        \u001b[49m\u001b[43mdo_next_tp\u001b[49m\u001b[38;5;241;43m=\u001b[39;49m\u001b[38;5;28;43mself\u001b[39;49m\u001b[38;5;241;43m.\u001b[39;49m\u001b[43mdo_next_tp\u001b[49m\u001b[43m,\u001b[49m\n\u001b[1;32m    960\u001b[0m \u001b[43m        \u001b[49m\u001b[43mdo_cce\u001b[49m\u001b[38;5;241;43m=\u001b[39;49m\u001b[38;5;28;43mself\u001b[39;49m\u001b[38;5;241;43m.\u001b[39;49m\u001b[43mdo_cce\u001b[49m\u001b[43m,\u001b[49m\n\u001b[1;32m    961\u001b[0m \u001b[43m        \u001b[49m\u001b[43mcce_sim\u001b[49m\u001b[38;5;241;43m=\u001b[39;49m\u001b[38;5;28;43mself\u001b[39;49m\u001b[38;5;241;43m.\u001b[39;49m\u001b[43mcce_sim\u001b[49m\u001b[43m,\u001b[49m\n\u001b[1;32m    962\u001b[0m \u001b[43m        \u001b[49m\u001b[43mdo_ecs\u001b[49m\u001b[38;5;241;43m=\u001b[39;49m\u001b[38;5;28;43mself\u001b[39;49m\u001b[38;5;241;43m.\u001b[39;49m\u001b[43mdo_ecs\u001b[49m\u001b[43m,\u001b[49m\n\u001b[1;32m    963\u001b[0m \u001b[43m        \u001b[49m\u001b[43mdo_mvc\u001b[49m\u001b[38;5;241;43m=\u001b[39;49m\u001b[38;5;28;43mself\u001b[39;49m\u001b[38;5;241;43m.\u001b[39;49m\u001b[43mdo_mvc\u001b[49m\u001b[43m,\u001b[49m\n\u001b[1;32m    964\u001b[0m \u001b[43m        \u001b[49m\u001b[43mdo_adv_cls\u001b[49m\u001b[38;5;241;43m=\u001b[39;49m\u001b[38;5;28;43mself\u001b[39;49m\u001b[38;5;241;43m.\u001b[39;49m\u001b[43mdo_adv_cls\u001b[49m\u001b[43m,\u001b[49m\n\u001b[1;32m    965\u001b[0m \u001b[43m        \u001b[49m\u001b[43mdo_adv_batch\u001b[49m\u001b[38;5;241;43m=\u001b[39;49m\u001b[38;5;28;43mself\u001b[39;49m\u001b[38;5;241;43m.\u001b[39;49m\u001b[43mdo_adv_batch\u001b[49m\u001b[43m,\u001b[49m\n\u001b[1;32m    966\u001b[0m \u001b[43m        \u001b[49m\u001b[43mdo_cls\u001b[49m\u001b[38;5;241;43m=\u001b[39;49m\u001b[38;5;28;43mself\u001b[39;49m\u001b[38;5;241;43m.\u001b[39;49m\u001b[43mdo_cls\u001b[49m\u001b[43m,\u001b[49m\n\u001b[1;32m    967\u001b[0m \u001b[43m        \u001b[49m\u001b[43mdo_generate\u001b[49m\u001b[38;5;241;43m=\u001b[39;49m\u001b[38;5;28;43mself\u001b[39;49m\u001b[38;5;241;43m.\u001b[39;49m\u001b[43mdo_generate\u001b[49m\u001b[43m,\u001b[49m\n\u001b[1;32m    968\u001b[0m \u001b[43m        \u001b[49m\u001b[43mrun_full_forward\u001b[49m\u001b[38;5;241;43m=\u001b[39;49m\u001b[38;5;28;43mself\u001b[39;49m\u001b[38;5;241;43m.\u001b[39;49m\u001b[43mrun_full_forward\u001b[49m\u001b[43m,\u001b[49m\n\u001b[1;32m    969\u001b[0m \u001b[43m        \u001b[49m\u001b[43mmask_ratio\u001b[49m\u001b[38;5;241;43m=\u001b[39;49m\u001b[38;5;28;43mself\u001b[39;49m\u001b[38;5;241;43m.\u001b[39;49m\u001b[43mmask_ratio\u001b[49m\u001b[43m,\u001b[49m\n\u001b[1;32m    970\u001b[0m \u001b[43m    \u001b[49m\u001b[43m)\u001b[49m\n\u001b[1;32m    971\u001b[0m     expression \u001b[38;5;241m=\u001b[39m batch[\u001b[38;5;124m\"\u001b[39m\u001b[38;5;124mx\u001b[39m\u001b[38;5;124m\"\u001b[39m]\n\u001b[1;32m    972\u001b[0m     gene_pos \u001b[38;5;241m=\u001b[39m batch[\u001b[38;5;124m\"\u001b[39m\u001b[38;5;124mgenes\u001b[39m\u001b[38;5;124m\"\u001b[39m]\n",
-      "File \u001b[0;32m~/scPRINT/scprint/model/model.py:662\u001b[0m, in \u001b[0;36mscPrint._full_training\u001b[0;34m(self, batch, do_denoise, noise, do_next_tp, do_cce, cce_sim, do_ecs, do_mvc, do_adv_cls, do_adv_batch, do_cls, do_generate, run_full_forward, mask_ratio)\u001b[0m\n\u001b[1;32m    657\u001b[0m \u001b[38;5;28;01mfor\u001b[39;00m i \u001b[38;5;129;01min\u001b[39;00m mask_ratio:\n\u001b[1;32m    658\u001b[0m     mask \u001b[38;5;241m=\u001b[39m simple_masker(\n\u001b[1;32m    659\u001b[0m         shape\u001b[38;5;241m=\u001b[39mgene_pos\u001b[38;5;241m.\u001b[39mshape,\n\u001b[1;32m    660\u001b[0m         mask_ratio\u001b[38;5;241m=\u001b[39mi,\n\u001b[1;32m    661\u001b[0m     )\u001b[38;5;241m.\u001b[39mto(gene_pos\u001b[38;5;241m.\u001b[39mdevice)\n\u001b[0;32m--> 662\u001b[0m     output \u001b[38;5;241m=\u001b[39m \u001b[38;5;28;43mself\u001b[39;49m\u001b[38;5;241;43m.\u001b[39;49m\u001b[43mforward\u001b[49m\u001b[43m(\u001b[49m\n\u001b[1;32m    663\u001b[0m \u001b[43m        \u001b[49m\u001b[43mgene_pos\u001b[49m\u001b[43m,\u001b[49m\n\u001b[1;32m    664\u001b[0m \u001b[43m        \u001b[49m\u001b[43mexpression\u001b[49m\u001b[38;5;241;43m=\u001b[39;49m\u001b[43mexpression\u001b[49m\u001b[43m,\u001b[49m\n\u001b[1;32m    665\u001b[0m \u001b[43m        \u001b[49m\u001b[43mmask\u001b[49m\u001b[38;5;241;43m=\u001b[39;49m\u001b[43mmask\u001b[49m\u001b[43m,\u001b[49m\n\u001b[1;32m    666\u001b[0m \u001b[43m        \u001b[49m\u001b[43mfull_depth\u001b[49m\u001b[38;5;241;43m=\u001b[39;49m\u001b[43mtotal_count\u001b[49m\u001b[43m,\u001b[49m\n\u001b[1;32m    667\u001b[0m \u001b[43m        \u001b[49m\u001b[43mdo_mvc\u001b[49m\u001b[38;5;241;43m=\u001b[39;49m\u001b[43mdo_mvc\u001b[49m\u001b[43m,\u001b[49m\n\u001b[1;32m    668\u001b[0m \u001b[43m        \u001b[49m\u001b[43mdo_class\u001b[49m\u001b[38;5;241;43m=\u001b[39;49m\u001b[43mdo_cls\u001b[49m\u001b[43m,\u001b[49m\n\u001b[1;32m    669\u001b[0m \u001b[43m    \u001b[49m\u001b[43m)\u001b[49m\n\u001b[1;32m    670\u001b[0m     l, tot \u001b[38;5;241m=\u001b[39m \u001b[38;5;28mself\u001b[39m\u001b[38;5;241m.\u001b[39m_compute_loss(\n\u001b[1;32m    671\u001b[0m         output,\n\u001b[1;32m    672\u001b[0m         expression,\n\u001b[0;32m   (...)\u001b[0m\n\u001b[1;32m    677\u001b[0m         \u001b[38;5;66;03m# do_adv_batch & do_cls,\u001b[39;00m\n\u001b[1;32m    678\u001b[0m     )\n\u001b[1;32m    679\u001b[0m     \u001b[38;5;66;03m# we only want to do them once\u001b[39;00m\n\u001b[1;32m    680\u001b[0m     \u001b[38;5;66;03m# do_mvc = False if do_mvc else do_mvc\u001b[39;00m\n\u001b[1;32m    681\u001b[0m     \u001b[38;5;66;03m# do_cls = False if do_cls else do_cls\u001b[39;00m\n",
-      "File \u001b[0;32m~/scPRINT/scprint/model/model.py:465\u001b[0m, in \u001b[0;36mscPrint.forward\u001b[0;34m(self, gene_pos, expression, mask, full_depth, timepoint, get_gene_emb, depth_mult, do_sample, do_mvc, do_class, get_attention_layer)\u001b[0m\n\u001b[1;32m    432\u001b[0m \u001b[38;5;250m\u001b[39m\u001b[38;5;124;03m\"\"\"\u001b[39;00m\n\u001b[1;32m    433\u001b[0m \u001b[38;5;124;03mforward also called on self(), a full forward pass on the model\u001b[39;00m\n\u001b[1;32m    434\u001b[0m \n\u001b[0;32m   (...)\u001b[0m\n\u001b[1;32m    462\u001b[0m \u001b[38;5;124;03m        - \"cls_output\": the output of the classifier\u001b[39;00m\n\u001b[1;32m    463\u001b[0m \u001b[38;5;124;03m\"\"\"\u001b[39;00m\n\u001b[1;32m    464\u001b[0m encoding \u001b[38;5;241m=\u001b[39m \u001b[38;5;28mself\u001b[39m\u001b[38;5;241m.\u001b[39m_encoder(gene_pos, expression, mask, full_depth, timepoint)\n\u001b[0;32m--> 465\u001b[0m transformer_output \u001b[38;5;241m=\u001b[39m \u001b[38;5;28;43mself\u001b[39;49m\u001b[38;5;241;43m.\u001b[39;49m\u001b[43mtransformer\u001b[49m\u001b[43m(\u001b[49m\u001b[43mencoding\u001b[49m\u001b[43m,\u001b[49m\u001b[43m \u001b[49m\u001b[43mreturn_qkv\u001b[49m\u001b[38;5;241;43m=\u001b[39;49m\u001b[43mget_attention_layer\u001b[49m\u001b[43m)\u001b[49m\n\u001b[1;32m    466\u001b[0m depth_mult \u001b[38;5;241m=\u001b[39m expression\u001b[38;5;241m.\u001b[39msum(\u001b[38;5;241m1\u001b[39m) \u001b[38;5;28;01mif\u001b[39;00m depth_mult \u001b[38;5;129;01mis\u001b[39;00m \u001b[38;5;28;01mNone\u001b[39;00m \u001b[38;5;28;01melse\u001b[39;00m depth_mult\n\u001b[1;32m    468\u001b[0m \u001b[38;5;28;01mif\u001b[39;00m \u001b[38;5;28mlen\u001b[39m(get_attention_layer) \u001b[38;5;241m>\u001b[39m \u001b[38;5;241m0\u001b[39m:\n",
-      "File \u001b[0;32m~/miniconda3/envs/scprint17/lib/python3.10/site-packages/torch/nn/modules/module.py:1501\u001b[0m, in \u001b[0;36mModule._call_impl\u001b[0;34m(self, *args, **kwargs)\u001b[0m\n\u001b[1;32m   1496\u001b[0m \u001b[38;5;66;03m# If we don't have any hooks, we want to skip the rest of the logic in\u001b[39;00m\n\u001b[1;32m   1497\u001b[0m \u001b[38;5;66;03m# this function, and just call forward.\u001b[39;00m\n\u001b[1;32m   1498\u001b[0m \u001b[38;5;28;01mif\u001b[39;00m \u001b[38;5;129;01mnot\u001b[39;00m (\u001b[38;5;28mself\u001b[39m\u001b[38;5;241m.\u001b[39m_backward_hooks \u001b[38;5;129;01mor\u001b[39;00m \u001b[38;5;28mself\u001b[39m\u001b[38;5;241m.\u001b[39m_backward_pre_hooks \u001b[38;5;129;01mor\u001b[39;00m \u001b[38;5;28mself\u001b[39m\u001b[38;5;241m.\u001b[39m_forward_hooks \u001b[38;5;129;01mor\u001b[39;00m \u001b[38;5;28mself\u001b[39m\u001b[38;5;241m.\u001b[39m_forward_pre_hooks\n\u001b[1;32m   1499\u001b[0m         \u001b[38;5;129;01mor\u001b[39;00m _global_backward_pre_hooks \u001b[38;5;129;01mor\u001b[39;00m _global_backward_hooks\n\u001b[1;32m   1500\u001b[0m         \u001b[38;5;129;01mor\u001b[39;00m _global_forward_hooks \u001b[38;5;129;01mor\u001b[39;00m _global_forward_pre_hooks):\n\u001b[0;32m-> 1501\u001b[0m     \u001b[38;5;28;01mreturn\u001b[39;00m \u001b[43mforward_call\u001b[49m\u001b[43m(\u001b[49m\u001b[38;5;241;43m*\u001b[39;49m\u001b[43margs\u001b[49m\u001b[43m,\u001b[49m\u001b[43m \u001b[49m\u001b[38;5;241;43m*\u001b[39;49m\u001b[38;5;241;43m*\u001b[39;49m\u001b[43mkwargs\u001b[49m\u001b[43m)\u001b[49m\n\u001b[1;32m   1502\u001b[0m \u001b[38;5;66;03m# Do not call functions when jit is used\u001b[39;00m\n\u001b[1;32m   1503\u001b[0m full_backward_hooks, non_full_backward_hooks \u001b[38;5;241m=\u001b[39m [], []\n",
-      "File \u001b[0;32m~/scPRINT/scprint/model/flash_attn/flashformer.py:141\u001b[0m, in \u001b[0;36mFlashTransformerEncoder.forward\u001b[0;34m(self, hidden_states, mask, return_qkv)\u001b[0m\n\u001b[1;32m    139\u001b[0m qkvs \u001b[38;5;241m=\u001b[39m []\n\u001b[1;32m    140\u001b[0m \u001b[38;5;28;01mfor\u001b[39;00m i, block \u001b[38;5;129;01min\u001b[39;00m \u001b[38;5;28menumerate\u001b[39m(\u001b[38;5;28mself\u001b[39m\u001b[38;5;241m.\u001b[39mblocks):\n\u001b[0;32m--> 141\u001b[0m     hidden_states \u001b[38;5;241m=\u001b[39m \u001b[43mblock\u001b[49m\u001b[43m(\u001b[49m\u001b[43mhidden_states\u001b[49m\u001b[43m,\u001b[49m\u001b[43m \u001b[49m\u001b[43mresidual\u001b[49m\u001b[43m,\u001b[49m\u001b[43m \u001b[49m\u001b[43mreturn_qkv\u001b[49m\u001b[38;5;241;43m=\u001b[39;49m\u001b[43m(\u001b[49m\u001b[43mi\u001b[49m\u001b[43m \u001b[49m\u001b[38;5;129;43;01min\u001b[39;49;00m\u001b[43m \u001b[49m\u001b[43mreturn_qkv\u001b[49m\u001b[43m)\u001b[49m\u001b[43m)\u001b[49m\n\u001b[1;32m    142\u001b[0m     \u001b[38;5;28;01mif\u001b[39;00m i \u001b[38;5;129;01min\u001b[39;00m return_qkv:\n\u001b[1;32m    143\u001b[0m         qkvs\u001b[38;5;241m.\u001b[39mappend(hidden_states[\u001b[38;5;241m-\u001b[39m\u001b[38;5;241m1\u001b[39m])\n",
-      "File \u001b[0;32m~/miniconda3/envs/scprint17/lib/python3.10/site-packages/torch/nn/modules/module.py:1501\u001b[0m, in \u001b[0;36mModule._call_impl\u001b[0;34m(self, *args, **kwargs)\u001b[0m\n\u001b[1;32m   1496\u001b[0m \u001b[38;5;66;03m# If we don't have any hooks, we want to skip the rest of the logic in\u001b[39;00m\n\u001b[1;32m   1497\u001b[0m \u001b[38;5;66;03m# this function, and just call forward.\u001b[39;00m\n\u001b[1;32m   1498\u001b[0m \u001b[38;5;28;01mif\u001b[39;00m \u001b[38;5;129;01mnot\u001b[39;00m (\u001b[38;5;28mself\u001b[39m\u001b[38;5;241m.\u001b[39m_backward_hooks \u001b[38;5;129;01mor\u001b[39;00m \u001b[38;5;28mself\u001b[39m\u001b[38;5;241m.\u001b[39m_backward_pre_hooks \u001b[38;5;129;01mor\u001b[39;00m \u001b[38;5;28mself\u001b[39m\u001b[38;5;241m.\u001b[39m_forward_hooks \u001b[38;5;129;01mor\u001b[39;00m \u001b[38;5;28mself\u001b[39m\u001b[38;5;241m.\u001b[39m_forward_pre_hooks\n\u001b[1;32m   1499\u001b[0m         \u001b[38;5;129;01mor\u001b[39;00m _global_backward_pre_hooks \u001b[38;5;129;01mor\u001b[39;00m _global_backward_hooks\n\u001b[1;32m   1500\u001b[0m         \u001b[38;5;129;01mor\u001b[39;00m _global_forward_hooks \u001b[38;5;129;01mor\u001b[39;00m _global_forward_pre_hooks):\n\u001b[0;32m-> 1501\u001b[0m     \u001b[38;5;28;01mreturn\u001b[39;00m \u001b[43mforward_call\u001b[49m\u001b[43m(\u001b[49m\u001b[38;5;241;43m*\u001b[39;49m\u001b[43margs\u001b[49m\u001b[43m,\u001b[49m\u001b[43m \u001b[49m\u001b[38;5;241;43m*\u001b[39;49m\u001b[38;5;241;43m*\u001b[39;49m\u001b[43mkwargs\u001b[49m\u001b[43m)\u001b[49m\n\u001b[1;32m   1502\u001b[0m \u001b[38;5;66;03m# Do not call functions when jit is used\u001b[39;00m\n\u001b[1;32m   1503\u001b[0m full_backward_hooks, non_full_backward_hooks \u001b[38;5;241m=\u001b[39m [], []\n",
-      "File \u001b[0;32m~/scPRINT/scprint/model/flash_attn/block.py:194\u001b[0m, in \u001b[0;36mBlock.forward\u001b[0;34m(self, hidden_states, residual, src_mask, is_causal, src_key_padding_mask, mixer_subset, mixer_kwargs, return_qkv)\u001b[0m\n\u001b[1;32m    192\u001b[0m \u001b[38;5;28;01mif\u001b[39;00m mixer_subset \u001b[38;5;129;01mis\u001b[39;00m \u001b[38;5;129;01mnot\u001b[39;00m \u001b[38;5;28;01mNone\u001b[39;00m:\n\u001b[1;32m    193\u001b[0m     mixer_kwargs[\u001b[38;5;124m\"\u001b[39m\u001b[38;5;124mmixer_subset\u001b[39m\u001b[38;5;124m\"\u001b[39m] \u001b[38;5;241m=\u001b[39m mixer_subset\n\u001b[0;32m--> 194\u001b[0m hidden_states \u001b[38;5;241m=\u001b[39m \u001b[38;5;28;43mself\u001b[39;49m\u001b[38;5;241;43m.\u001b[39;49m\u001b[43mmixer\u001b[49m\u001b[43m(\u001b[49m\n\u001b[1;32m    195\u001b[0m \u001b[43m    \u001b[49m\u001b[43mhidden_states\u001b[49m\u001b[43m,\u001b[49m\u001b[43m \u001b[49m\u001b[43mreturn_qkv\u001b[49m\u001b[38;5;241;43m=\u001b[39;49m\u001b[43mreturn_qkv\u001b[49m\u001b[43m,\u001b[49m\u001b[43m \u001b[49m\u001b[38;5;241;43m*\u001b[39;49m\u001b[38;5;241;43m*\u001b[39;49m\u001b[43mmixer_kwargs\u001b[49m\n\u001b[1;32m    196\u001b[0m \u001b[43m\u001b[49m\u001b[43m)\u001b[49m\n\u001b[1;32m    197\u001b[0m \u001b[38;5;28;01mif\u001b[39;00m return_qkv:\n\u001b[1;32m    198\u001b[0m     qkv \u001b[38;5;241m=\u001b[39m hidden_states[\u001b[38;5;241m1\u001b[39m]\n",
-      "File \u001b[0;32m~/miniconda3/envs/scprint17/lib/python3.10/site-packages/torch/nn/modules/module.py:1501\u001b[0m, in \u001b[0;36mModule._call_impl\u001b[0;34m(self, *args, **kwargs)\u001b[0m\n\u001b[1;32m   1496\u001b[0m \u001b[38;5;66;03m# If we don't have any hooks, we want to skip the rest of the logic in\u001b[39;00m\n\u001b[1;32m   1497\u001b[0m \u001b[38;5;66;03m# this function, and just call forward.\u001b[39;00m\n\u001b[1;32m   1498\u001b[0m \u001b[38;5;28;01mif\u001b[39;00m \u001b[38;5;129;01mnot\u001b[39;00m (\u001b[38;5;28mself\u001b[39m\u001b[38;5;241m.\u001b[39m_backward_hooks \u001b[38;5;129;01mor\u001b[39;00m \u001b[38;5;28mself\u001b[39m\u001b[38;5;241m.\u001b[39m_backward_pre_hooks \u001b[38;5;129;01mor\u001b[39;00m \u001b[38;5;28mself\u001b[39m\u001b[38;5;241m.\u001b[39m_forward_hooks \u001b[38;5;129;01mor\u001b[39;00m \u001b[38;5;28mself\u001b[39m\u001b[38;5;241m.\u001b[39m_forward_pre_hooks\n\u001b[1;32m   1499\u001b[0m         \u001b[38;5;129;01mor\u001b[39;00m _global_backward_pre_hooks \u001b[38;5;129;01mor\u001b[39;00m _global_backward_hooks\n\u001b[1;32m   1500\u001b[0m         \u001b[38;5;129;01mor\u001b[39;00m _global_forward_hooks \u001b[38;5;129;01mor\u001b[39;00m _global_forward_pre_hooks):\n\u001b[0;32m-> 1501\u001b[0m     \u001b[38;5;28;01mreturn\u001b[39;00m \u001b[43mforward_call\u001b[49m\u001b[43m(\u001b[49m\u001b[38;5;241;43m*\u001b[39;49m\u001b[43margs\u001b[49m\u001b[43m,\u001b[49m\u001b[43m \u001b[49m\u001b[38;5;241;43m*\u001b[39;49m\u001b[38;5;241;43m*\u001b[39;49m\u001b[43mkwargs\u001b[49m\u001b[43m)\u001b[49m\n\u001b[1;32m   1502\u001b[0m \u001b[38;5;66;03m# Do not call functions when jit is used\u001b[39;00m\n\u001b[1;32m   1503\u001b[0m full_backward_hooks, non_full_backward_hooks \u001b[38;5;241m=\u001b[39m [], []\n",
-      "File \u001b[0;32m~/scPRINT/scprint/model/flash_attn/mha.py:650\u001b[0m, in \u001b[0;36mMHA.forward\u001b[0;34m(self, x, x_kv, key_padding_mask, cu_seqlens, max_seqlen, mixer_subset, inference_params, return_qkv, **kwargs)\u001b[0m\n\u001b[1;32m    648\u001b[0m         context \u001b[38;5;241m=\u001b[39m \u001b[38;5;28mself\u001b[39m\u001b[38;5;241m.\u001b[39minner_attn(qkv, \u001b[38;5;241m*\u001b[39m\u001b[38;5;241m*\u001b[39mkwargs)\n\u001b[1;32m    649\u001b[0m     \u001b[38;5;28;01melse\u001b[39;00m:\n\u001b[0;32m--> 650\u001b[0m         context \u001b[38;5;241m=\u001b[39m \u001b[43mtorch\u001b[49m\u001b[38;5;241;43m.\u001b[39;49m\u001b[43mutils\u001b[49m\u001b[38;5;241;43m.\u001b[39;49m\u001b[43mcheckpoint\u001b[49m\u001b[38;5;241;43m.\u001b[39;49m\u001b[43mcheckpoint\u001b[49m\u001b[43m(\u001b[49m\n\u001b[1;32m    651\u001b[0m \u001b[43m            \u001b[49m\u001b[38;5;28;43mself\u001b[39;49m\u001b[38;5;241;43m.\u001b[39;49m\u001b[43minner_attn\u001b[49m\u001b[43m,\u001b[49m\u001b[43m \u001b[49m\u001b[43mqkv\u001b[49m\u001b[43m,\u001b[49m\u001b[43m \u001b[49m\u001b[38;5;241;43m*\u001b[39;49m\u001b[38;5;241;43m*\u001b[39;49m\u001b[43mkwargs\u001b[49m\n\u001b[1;32m    652\u001b[0m \u001b[43m        \u001b[49m\u001b[43m)\u001b[49m\n\u001b[1;32m    653\u001b[0m \u001b[38;5;28;01melse\u001b[39;00m:\n\u001b[1;32m    654\u001b[0m     context \u001b[38;5;241m=\u001b[39m \u001b[38;5;28mself\u001b[39m\u001b[38;5;241m.\u001b[39m_update_kvcache_attention(\n\u001b[1;32m    655\u001b[0m         qkv[:, :, \u001b[38;5;241m0\u001b[39m], qkv[:, :, \u001b[38;5;241m1\u001b[39m:], inference_params\n\u001b[1;32m    656\u001b[0m     )\n",
-      "File \u001b[0;32m~/miniconda3/envs/scprint17/lib/python3.10/site-packages/torch/utils/checkpoint.py:249\u001b[0m, in \u001b[0;36mcheckpoint\u001b[0;34m(function, use_reentrant, *args, **kwargs)\u001b[0m\n\u001b[1;32m    246\u001b[0m     \u001b[38;5;28;01mraise\u001b[39;00m \u001b[38;5;167;01mValueError\u001b[39;00m(\u001b[38;5;124m\"\u001b[39m\u001b[38;5;124mUnexpected keyword arguments: \u001b[39m\u001b[38;5;124m\"\u001b[39m \u001b[38;5;241m+\u001b[39m \u001b[38;5;124m\"\u001b[39m\u001b[38;5;124m,\u001b[39m\u001b[38;5;124m\"\u001b[39m\u001b[38;5;241m.\u001b[39mjoin(arg \u001b[38;5;28;01mfor\u001b[39;00m arg \u001b[38;5;129;01min\u001b[39;00m kwargs))\n\u001b[1;32m    248\u001b[0m \u001b[38;5;28;01mif\u001b[39;00m use_reentrant:\n\u001b[0;32m--> 249\u001b[0m     \u001b[38;5;28;01mreturn\u001b[39;00m \u001b[43mCheckpointFunction\u001b[49m\u001b[38;5;241;43m.\u001b[39;49m\u001b[43mapply\u001b[49m\u001b[43m(\u001b[49m\u001b[43mfunction\u001b[49m\u001b[43m,\u001b[49m\u001b[43m \u001b[49m\u001b[43mpreserve\u001b[49m\u001b[43m,\u001b[49m\u001b[43m \u001b[49m\u001b[38;5;241;43m*\u001b[39;49m\u001b[43margs\u001b[49m\u001b[43m)\u001b[49m\n\u001b[1;32m    250\u001b[0m \u001b[38;5;28;01melse\u001b[39;00m:\n\u001b[1;32m    251\u001b[0m     \u001b[38;5;28;01mreturn\u001b[39;00m _checkpoint_without_reentrant(\n\u001b[1;32m    252\u001b[0m         function,\n\u001b[1;32m    253\u001b[0m         preserve,\n\u001b[1;32m    254\u001b[0m         \u001b[38;5;241m*\u001b[39margs,\n\u001b[1;32m    255\u001b[0m         \u001b[38;5;241m*\u001b[39m\u001b[38;5;241m*\u001b[39mkwargs,\n\u001b[1;32m    256\u001b[0m     )\n",
-      "File \u001b[0;32m~/miniconda3/envs/scprint17/lib/python3.10/site-packages/torch/autograd/function.py:506\u001b[0m, in \u001b[0;36mFunction.apply\u001b[0;34m(cls, *args, **kwargs)\u001b[0m\n\u001b[1;32m    503\u001b[0m \u001b[38;5;28;01mif\u001b[39;00m \u001b[38;5;129;01mnot\u001b[39;00m torch\u001b[38;5;241m.\u001b[39m_C\u001b[38;5;241m.\u001b[39m_are_functorch_transforms_active():\n\u001b[1;32m    504\u001b[0m     \u001b[38;5;66;03m# See NOTE: [functorch vjp and autograd interaction]\u001b[39;00m\n\u001b[1;32m    505\u001b[0m     args \u001b[38;5;241m=\u001b[39m _functorch\u001b[38;5;241m.\u001b[39mutils\u001b[38;5;241m.\u001b[39munwrap_dead_wrappers(args)\n\u001b[0;32m--> 506\u001b[0m     \u001b[38;5;28;01mreturn\u001b[39;00m \u001b[38;5;28;43msuper\u001b[39;49m\u001b[43m(\u001b[49m\u001b[43m)\u001b[49m\u001b[38;5;241;43m.\u001b[39;49m\u001b[43mapply\u001b[49m\u001b[43m(\u001b[49m\u001b[38;5;241;43m*\u001b[39;49m\u001b[43margs\u001b[49m\u001b[43m,\u001b[49m\u001b[43m \u001b[49m\u001b[38;5;241;43m*\u001b[39;49m\u001b[38;5;241;43m*\u001b[39;49m\u001b[43mkwargs\u001b[49m\u001b[43m)\u001b[49m  \u001b[38;5;66;03m# type: ignore[misc]\u001b[39;00m\n\u001b[1;32m    508\u001b[0m \u001b[38;5;28;01mif\u001b[39;00m \u001b[38;5;28mcls\u001b[39m\u001b[38;5;241m.\u001b[39msetup_context \u001b[38;5;241m==\u001b[39m _SingleLevelFunction\u001b[38;5;241m.\u001b[39msetup_context:\n\u001b[1;32m    509\u001b[0m     \u001b[38;5;28;01mraise\u001b[39;00m \u001b[38;5;167;01mRuntimeError\u001b[39;00m(\n\u001b[1;32m    510\u001b[0m         \u001b[38;5;124m'\u001b[39m\u001b[38;5;124mIn order to use an autograd.Function with functorch transforms \u001b[39m\u001b[38;5;124m'\u001b[39m\n\u001b[1;32m    511\u001b[0m         \u001b[38;5;124m'\u001b[39m\u001b[38;5;124m(vmap, grad, jvp, jacrev, ...), it must override the setup_context \u001b[39m\u001b[38;5;124m'\u001b[39m\n\u001b[1;32m    512\u001b[0m         \u001b[38;5;124m'\u001b[39m\u001b[38;5;124mstaticmethod. For more details, please see \u001b[39m\u001b[38;5;124m'\u001b[39m\n\u001b[1;32m    513\u001b[0m         \u001b[38;5;124m'\u001b[39m\u001b[38;5;124mhttps://pytorch.org/docs/master/notes/extending.func.html\u001b[39m\u001b[38;5;124m'\u001b[39m)\n",
-      "File \u001b[0;32m~/miniconda3/envs/scprint17/lib/python3.10/site-packages/torch/utils/checkpoint.py:107\u001b[0m, in \u001b[0;36mCheckpointFunction.forward\u001b[0;34m(ctx, run_function, preserve_rng_state, *args)\u001b[0m\n\u001b[1;32m    104\u001b[0m ctx\u001b[38;5;241m.\u001b[39msave_for_backward(\u001b[38;5;241m*\u001b[39mtensor_inputs)\n\u001b[1;32m    106\u001b[0m \u001b[38;5;28;01mwith\u001b[39;00m torch\u001b[38;5;241m.\u001b[39mno_grad():\n\u001b[0;32m--> 107\u001b[0m     outputs \u001b[38;5;241m=\u001b[39m \u001b[43mrun_function\u001b[49m\u001b[43m(\u001b[49m\u001b[38;5;241;43m*\u001b[39;49m\u001b[43margs\u001b[49m\u001b[43m)\u001b[49m\n\u001b[1;32m    108\u001b[0m \u001b[38;5;28;01mreturn\u001b[39;00m outputs\n",
-      "File \u001b[0;32m~/miniconda3/envs/scprint17/lib/python3.10/site-packages/torch/nn/modules/module.py:1501\u001b[0m, in \u001b[0;36mModule._call_impl\u001b[0;34m(self, *args, **kwargs)\u001b[0m\n\u001b[1;32m   1496\u001b[0m \u001b[38;5;66;03m# If we don't have any hooks, we want to skip the rest of the logic in\u001b[39;00m\n\u001b[1;32m   1497\u001b[0m \u001b[38;5;66;03m# this function, and just call forward.\u001b[39;00m\n\u001b[1;32m   1498\u001b[0m \u001b[38;5;28;01mif\u001b[39;00m \u001b[38;5;129;01mnot\u001b[39;00m (\u001b[38;5;28mself\u001b[39m\u001b[38;5;241m.\u001b[39m_backward_hooks \u001b[38;5;129;01mor\u001b[39;00m \u001b[38;5;28mself\u001b[39m\u001b[38;5;241m.\u001b[39m_backward_pre_hooks \u001b[38;5;129;01mor\u001b[39;00m \u001b[38;5;28mself\u001b[39m\u001b[38;5;241m.\u001b[39m_forward_hooks \u001b[38;5;129;01mor\u001b[39;00m \u001b[38;5;28mself\u001b[39m\u001b[38;5;241m.\u001b[39m_forward_pre_hooks\n\u001b[1;32m   1499\u001b[0m         \u001b[38;5;129;01mor\u001b[39;00m _global_backward_pre_hooks \u001b[38;5;129;01mor\u001b[39;00m _global_backward_hooks\n\u001b[1;32m   1500\u001b[0m         \u001b[38;5;129;01mor\u001b[39;00m _global_forward_hooks \u001b[38;5;129;01mor\u001b[39;00m _global_forward_pre_hooks):\n\u001b[0;32m-> 1501\u001b[0m     \u001b[38;5;28;01mreturn\u001b[39;00m \u001b[43mforward_call\u001b[49m\u001b[43m(\u001b[49m\u001b[38;5;241;43m*\u001b[39;49m\u001b[43margs\u001b[49m\u001b[43m,\u001b[49m\u001b[43m \u001b[49m\u001b[38;5;241;43m*\u001b[39;49m\u001b[38;5;241;43m*\u001b[39;49m\u001b[43mkwargs\u001b[49m\u001b[43m)\u001b[49m\n\u001b[1;32m   1502\u001b[0m \u001b[38;5;66;03m# Do not call functions when jit is used\u001b[39;00m\n\u001b[1;32m   1503\u001b[0m full_backward_hooks, non_full_backward_hooks \u001b[38;5;241m=\u001b[39m [], []\n",
-      "File \u001b[0;32m~/scPRINT/scprint/model/flash_attn/mha.py:78\u001b[0m, in \u001b[0;36mFlashSelfAttention.forward\u001b[0;34m(self, qkv, causal, cu_seqlens, max_seqlen, cu_seqlens_k, max_seqlen_k, **kwargs)\u001b[0m\n\u001b[1;32m     62\u001b[0m \u001b[38;5;250m\u001b[39m\u001b[38;5;124;03m\"\"\"Implements the multihead softmax attention.\u001b[39;00m\n\u001b[1;32m     63\u001b[0m \n\u001b[1;32m     64\u001b[0m \u001b[38;5;124;03mArgs\u001b[39;00m\n\u001b[0;32m   (...)\u001b[0m\n\u001b[1;32m     75\u001b[0m \u001b[38;5;124;03m        else (B, S, H, D).\u001b[39;00m\n\u001b[1;32m     76\u001b[0m \u001b[38;5;124;03m\"\"\"\u001b[39;00m\n\u001b[1;32m     77\u001b[0m \u001b[38;5;28;01massert\u001b[39;00m qkv\u001b[38;5;241m.\u001b[39mdtype \u001b[38;5;129;01min\u001b[39;00m [torch\u001b[38;5;241m.\u001b[39mfloat16, torch\u001b[38;5;241m.\u001b[39mbfloat16]\n\u001b[0;32m---> 78\u001b[0m \u001b[38;5;28;01massert\u001b[39;00m qkv\u001b[38;5;241m.\u001b[39mis_cuda\n\u001b[1;32m     79\u001b[0m causal \u001b[38;5;241m=\u001b[39m \u001b[38;5;28mself\u001b[39m\u001b[38;5;241m.\u001b[39mcausal \u001b[38;5;28;01mif\u001b[39;00m causal \u001b[38;5;129;01mis\u001b[39;00m \u001b[38;5;28;01mNone\u001b[39;00m \u001b[38;5;28;01melse\u001b[39;00m causal\n\u001b[1;32m     80\u001b[0m \u001b[38;5;28;01mreturn\u001b[39;00m flash_attn_qkvpacked_func(\n\u001b[1;32m     81\u001b[0m     qkv,\n\u001b[1;32m     82\u001b[0m     \u001b[38;5;28;01mNone\u001b[39;00m,\n\u001b[0;32m   (...)\u001b[0m\n\u001b[1;32m     85\u001b[0m     \u001b[38;5;28mself\u001b[39m\u001b[38;5;241m.\u001b[39msoftmax_scale,\n\u001b[1;32m     86\u001b[0m )\n",
-      "\u001b[0;31mAssertionError\u001b[0m: "
-     ]
-    }
-   ],
-   "source": [
-    "trainer.fit(model, datamodule=datamodule)"
-   ]
-  },
-  {
-   "cell_type": "code",
-   "execution_count": null,
-   "metadata": {},
-   "outputs": [],
-   "source": [
-    "%reload_ext tensorboard\n",
-    "%tensorboard --logdir=\"../data/tensorboard\""
-   ]
-  },
-  {
-   "cell_type": "code",
-   "execution_count": null,
-   "metadata": {},
-   "outputs": [],
-   "source": [
-    "#wandb_logger.finalize(status=\"aborted\")\n",
-    "torch.cuda.empty_cache()"
-   ]
-  },
-  {
-   "cell_type": "code",
-   "execution_count": null,
-   "metadata": {},
-   "outputs": [],
-   "source": [
-    "----\n",
-    "# TODO: connect with maestro people to ask for longer compute time \n",
-    "# TODO: do the same to jean zay (0.5 day)\n",
-    "# TODO: run a large training on maestro (0.5 day)\n",
-    "# TODO: make a model benchmark package (continue from where I left off) (4 days)\n",
-    "# TODO: debug the gene embedding creation\n",
-    "# TODO: create embedding & make it work for the 4-5 species in the dataset (1 days) "
-   ]
-  }
- ],
- "metadata": {
-  "kernelspec": {
-   "display_name": "scprint",
-   "language": "python",
-   "name": "python3"
-  },
-  "language_info": {
-   "codemirror_mode": {
-    "name": "ipython",
-    "version": 3
-   },
-   "file_extension": ".py",
-   "mimetype": "text/x-python",
-   "name": "python",
-   "nbconvert_exporter": "python",
-   "pygments_lexer": "ipython3",
-   "version": "3.10.0"
-  }
- },
- "nbformat": 4,
- "nbformat_minor": 2
-=======
       "cells": [
             {
                   "cell_type": "code",
@@ -1559,5 +970,4 @@
       },
       "nbformat": 4,
       "nbformat_minor": 2
->>>>>>> cf6130b1
 }