trainer:
  strategy: ddp_find_unused_parameters_true
  num_nodes: 3
  max_time:
    hours: 72
  log_every_n_steps: 100
  precision: 16-mixed
  gradient_clip_val: 500
  limit_train_batches: 15000
  limit_val_batches: 1000
  reload_dataloaders_every_n_epochs: 1
  accumulate_grad_batches: 3
  callbacks:
    - class_path: scprint.trainer.TrainingMode
      init_args:
        do_denoise: True
        noise:
<<<<<<< HEAD
          - 0.4
=======
          - 0.3
>>>>>>> 40e13963
        do_cce: False
        do_ecs: False
        do_mvc: False
        do_generate: True
        do_adv_cls: False
        do_next_tp: False
        do_adv_batch: False
        run_full_forward: False
        do_cls: True
<<<<<<< HEAD
        class_scale: 0.8
=======
        class_scale: 1
>>>>>>> 40e13963
        warmup_duration: 1500
        fused_adam: True
        mask_ratio: []
    - class_path: lightning.pytorch.callbacks.StochasticWeightAveraging
      init_args:
        swa_lrs: 0.03
    - class_path: lightning.pytorch.callbacks.ModelCheckpoint
      init_args:
        monitor: val_loss
        save_top_k: 6
        save_last: True
    - class_path: lightning.pytorch.callbacks.EarlyStopping
      init_args:
        monitor: val_loss
        patience: 3
    - class_path: lightning.pytorch.callbacks.LearningRateMonitor
      init_args:
        logging_interval: epoch
    #- class_path: lightning.pytorch.callbacks.LearningRateFinder
    #init_args:
    #  mode: exponential

  #plugins:
  #  - class_path: lightning.pytorch.plugins.environments.SLURMEnvironment
  #    requeue_signal: signal.SIGHUP
model:
  lr: 0.0001
  lr_reduce_factor: .66
  lr_reduce_patience: 2
  optim: "adamW"
  weight_decay: 0.02
  nhead: 20
  nlayers: 32
  layers_cls: []
  d_model: 1280
  freeze_embeddings: True
data:
  collection_name: all no zhang13M #preprocessed dataset #all no zhang13M
  how: random expr
  max_len: 2200
<<<<<<< HEAD
  weight_scaler: 20
  train_oversampling_per_epoch: 0.2
=======
  weight_scaler: 40
  train_oversampling_per_epoch: 0.4
>>>>>>> 40e13963
  batch_size: 3
  num_workers: 9<|MERGE_RESOLUTION|>--- conflicted
+++ resolved
@@ -15,11 +15,7 @@
       init_args:
         do_denoise: True
         noise:
-<<<<<<< HEAD
-          - 0.4
-=======
           - 0.3
->>>>>>> 40e13963
         do_cce: False
         do_ecs: False
         do_mvc: False
@@ -29,11 +25,7 @@
         do_adv_batch: False
         run_full_forward: False
         do_cls: True
-<<<<<<< HEAD
-        class_scale: 0.8
-=======
         class_scale: 1
->>>>>>> 40e13963
         warmup_duration: 1500
         fused_adam: True
         mask_ratio: []
@@ -74,12 +66,7 @@
   collection_name: all no zhang13M #preprocessed dataset #all no zhang13M
   how: random expr
   max_len: 2200
-<<<<<<< HEAD
-  weight_scaler: 20
-  train_oversampling_per_epoch: 0.2
-=======
   weight_scaler: 40
   train_oversampling_per_epoch: 0.4
->>>>>>> 40e13963
   batch_size: 3
   num_workers: 9