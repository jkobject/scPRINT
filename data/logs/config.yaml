# lightning.pytorch==2.2.0.post0
seed_everything: 42
trainer:
  accelerator: auto
  strategy: auto
  devices: '1'
  num_nodes: 1
  precision: 16-true
  logger:
  - class_path: lightning.pytorch.loggers.WandbLogger
    init_args:
      name: null
      save_dir: ./data/logs/
      version: null
      offline: true
      dir: null
      id: null
      anonymous: null
      project: scprint_test
      log_model: false
      experiment: null
      prefix: ''
      checkpoint_name: null
      job_type: null
      config: null
      entity: null
      reinit: null
      tags: null
      group: null
      notes: null
      magic: null
      config_exclude_keys: null
      config_include_keys: null
      mode: null
      allow_val_change: null
      resume: null
      force: null
      tensorboard: null
      sync_tensorboard: null
      monitor_gym: null
      save_code: null
      settings: null
  callbacks:
  - class_path: scprint.trainer.TrainingMode
    init_args:
      do_denoise: true
      noise:
      - 0.3
      do_cce: true
      cce_sim: 0.5
      do_ecs: true
      ecs_threshold: 0.3
      ecs_scale: 10.0
      do_mvc: false
      do_adv_cls: false
      do_next_tp: false
      class_scale: 1000.0
      mask_ratio:
      - 0.15
      - 0.3
      warmup_duration: 500
      weight_decay: 0.01
      fused_adam: true
      lr_patience: 3
  - class_path: lightning.pytorch.callbacks.StochasticWeightAveraging
    init_args:
      swa_lrs: 0.01
      swa_epoch_start: 0.8
      annealing_epochs: 10
      annealing_strategy: cos
      avg_fn: null
      device: Unable to serialize instance cpu
  - class_path: lightning.pytorch.callbacks.ModelCheckpoint
    init_args:
      dirpath: null
      filename: null
      monitor: val_loss
      verbose: false
      save_last: null
      save_top_k: -1
      save_weights_only: false
      mode: min
      auto_insert_metric_name: true
      every_n_train_steps: null
      train_time_interval: null
      every_n_epochs: null
      save_on_train_epoch_end: null
      enable_version_counter: true
  - class_path: lightning.pytorch.callbacks.EarlyStopping
    init_args:
      monitor: val_loss
      min_delta: 0.0
      patience: 10
      verbose: false
      mode: min
      strict: true
      check_finite: true
      stopping_threshold: null
      divergence_threshold: null
      check_on_train_epoch_end: null
      log_rank_zero_only: false
  - class_path: lightning.pytorch.callbacks.LearningRateMonitor
    init_args:
      logging_interval: epoch
      log_momentum: false
      log_weight_decay: false
  - class_path: lightning.pytorch.callbacks.LearningRateFinder
    init_args:
      min_lr: 1.0e-08
      max_lr: 1.0
      num_training_steps: 100
      mode: exponential
      early_stop_threshold: 4.0
      update_attr: true
      attr_name: ''
  fast_dev_run: false
  max_epochs: null
  min_epochs: null
  max_steps: -1
  min_steps: null
  max_time: '{''hours'': 12}'
  limit_train_batches: 5000
  limit_val_batches: 1000
  limit_test_batches: null
  limit_predict_batches: null
  overfit_batches: 0.0
  val_check_interval: null
  check_val_every_n_epoch: 1
  num_sanity_val_steps: null
  log_every_n_steps: 50
  enable_checkpointing: null
  enable_progress_bar: null
  enable_model_summary: null
  accumulate_grad_batches: 2
  gradient_clip_val: 10
  gradient_clip_algorithm: null
  deterministic: null
  benchmark: null
  inference_mode: true
  use_distributed_sampler: true
  profiler: null
  detect_anomaly: false
  barebones: false
  plugins: null
  sync_batchnorm: false
  reload_dataloaders_every_n_epochs: 1
  default_root_dir: null
model:
  d_model: 128
  nhead: 4
  d_hid: 128
  edge_dim: 12
  nlayers: 4
  layers_cls:
  - 128
<<<<<<< HEAD
=======
  - 128
>>>>>>> d335385d
  dropout: 0.2
  transformer: flash
  expr_emb_style: continuous
  domain_spec_batchnorm: None
  n_input_bins: 0
  mvc_decoder: inner product
  pred_embedding:
  - cell_type_ontology_term_id
  - disease_ontology_term_id
  - self_reported_ethnicity_ontology_term_id
  - sex_ontology_term_id
  cell_emb_style: cls
  lr: 0.001
  residual_in_fp32: true
  num_heads_kv: null
  checkpointing: false
  fused_dropout_add_ln: false
  return_residual: false
  prenorm: true
  mlp_ratio: 4.0
  fused_mlp: false
  fused_bias_fc: false
  sequence_parallel: false
  drop_path_rate: 0.02
  weight_init: ''
data:
  mdataset: null
  collection_name: preprocessed dataset
  organisms:
  - NCBITaxon:9606
  weight_scaler: 30
  train_oversampling: 1.7
  label_to_weight:
  - cell_type_ontology_term_id
  - disease_ontology_term_id
  - assay_ontology_term_id
  - self_reported_ethnicity_ontology_term_id
  - sex_ontology_term_id
  - organism_ontology_term_id
  label_to_pred:
  - cell_type_ontology_term_id
  - disease_ontology_term_id
  - assay_ontology_term_id
  - self_reported_ethnicity_ontology_term_id
  - sex_ontology_term_id
  - organism_ontology_term_id
  validation_split: 0.2
  test_split: 0.1
  use_default_col: true
  all_labels:
  - cell_type_ontology_term_id
  - disease_ontology_term_id
  - assay_ontology_term_id
  - self_reported_ethnicity_ontology_term_id
  - sex_ontology_term_id
  - organism_ontology_term_id
  - heat_diff
  - total_counts
  - nnz
  - dpt_group
  hierarchical_labels:
  - cell_type_ontology_term_id
  - disease_ontology_term_id
  - assay_ontology_term_id
  - self_reported_ethnicity_ontology_term_id
  how: most expr
  organism_name: organism_ontology_term_id
  max_len: 1000
  add_zero_genes: 100
  do_gene_pos: ./data/main/biomart.parquet
  gene_embeddings: ./data/main/embeddings.parquet
  gene_position_tolerance: 10000
  batch_size: 64
  shuffle: null
  batch_sampler: null
  num_workers: 1
  pin_memory: false
  drop_last: false
  timeout: 0
  worker_init_fn: null
  multiprocessing_context: null
  generator: null
  prefetch_factor: null
  persistent_workers: false
  pin_memory_device: ''
set_float32_matmul_precision: true
wandblog: all
log_freq: 200
log_graph: true
project: scprint_test
ckpt_path: null<|MERGE_RESOLUTION|>--- conflicted
+++ resolved
@@ -153,10 +153,7 @@
   nlayers: 4
   layers_cls:
   - 128
-<<<<<<< HEAD
-=======
   - 128
->>>>>>> d335385d
   dropout: 0.2
   transformer: flash
   expr_emb_style: continuous
