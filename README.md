--- conflicted
+++ resolved
@@ -33,8 +33,9 @@
 - [scPRINT: Large Cell Model for scRNAseq data](#scprint-large-cell-model-for-scrnaseq-data)
   - [Table of Contents](#table-of-contents)
   - [Install `scPRINT`](#install-scprint)
+    - [lamin.ai](#laminai)
+    - [install](#install)
     - [pytorch and GPUs](#pytorch-and-gpus)
-    - [lamin.ai](#laminai)
   - [Usage](#usage)
     - [scPRINT's basic commands](#scprints-basic-commands)
     - [Notes on GPU/CPU usage with triton](#notes-on-gpucpu-usage-with-triton)
@@ -60,7 +61,18 @@
 
 For the moment scPRINT has been tested on MacOS and Linux (Ubuntu 20.04) with Python 3.10.
 
-<<<<<<< HEAD
+If you want to be using flashattention2, know that it only supports triton 2.0 MLIR's version and torch==2.0.0 for now.
+
+### lamin.ai
+
+To use scPRINT, I need you to use lamin.ai. This is needed to load biological informations like genes, cell types, organisms etc...
+
+To do so, you will need to connect with google or github to [lamin.ai](https://lamin.ai/login), then be sure to connect before running anything (or before starting a notebook): `lamin login <email> --key <API-key>`. Follow the instructions on [their website](https://docs.lamin.ai/guide).
+
+### install
+
+To start you will need to do:
+
 ```bash
 conda create -n "[whatever]" python==3.10 #scprint might work with python >3.10, but it is not tested
 #one of
@@ -68,29 +80,9 @@
 pip install scprint[dev] # for the dev dependencies (building etc..) OR
 pip install scprint[flash] # to use flashattention2 with triton: only if you have a compatible gpu (e.g. not available for apple GPUs for now, see https://github.com/triton-lang/triton?tab=readme-ov-file#compatibility)
 #OR pip install scPRINT[dev,flash]
-=======
-If you want to be using flashattention2, know that it only supports triton 2.0 MLIR's version and torch==2.0.0 for now.
-
-### lamin.ai
-
-To use scPRINT, I need you to use lamin.ai. This is needed to load biological informations like genes, cell types, organisms etc...
-
-To do so, you will need to connect with google or github to [lamin.ai](https://lamin.ai/login), then be sure to connect before running anything (or before starting a notebook): `lamin login <email> --key <API-key>`. Follow the instructions on [their website](https://docs.lamin.ai/guide).
-
-To start you will need to do:
-
-```python
-conda create -n "[whatever]" python==3.10
-git clone https://github.com/jkobject/scPRINT
-#one of
-pip install scPRINT # OR
-pip install scPRINT[dev] # for the dev dependencies (building etc..) AND/OR [dev,flash]
-pip install scPRINT[flash] && pip install -e "git+https:/
-/github.com/triton-lang/triton.git@legacy-backend
-#egg=triton&subdirectory=python" # to use flashattention2, you will need to install triton 2.0.0.dev20221202 specifically, working on removing this dependency # only if you have a compatible gpu (e.g. not available for apple GPUs for now, see https://github.com/triton-lang/triton?tab=readme-ov-file#compatibility)
+
 lamin login <email> --key <API-key>
 lamin init --storage [folder-name-where-lamin-data-will-be-stored] --schema bionty
->>>>>>> 1bca0c4b
 ```
 
 if you start with lamin and had to do a `lamin init`, you will also need to populate your ontologies. you can do it manually or with our function:
@@ -119,7 +111,6 @@
 - [GRnnData](https://github.com/cantinilab/GRnnData): a package to work with gene networks from single cell data.
 - [benGRN](https://github.com/jkobject/benGRN): a package to benchmark gene network inference methods from single cell data.
 
-<<<<<<< HEAD
 ### pytorch and GPUs
 
 scPRINT can run on machines without GPUs, but it will be slow. It is highly recommended to use a GPU for inference.
@@ -130,14 +121,6 @@
 
 I was able to test it with nvidia 11.7, 11.8, 12.2.
 
-### lamin.ai
-
-⚠️ if you want to use the scDataloader's multi-dataset mode or if you want to preprocess datasets and other functions of the model, you will need to use lamin.ai.
-
-In that case, connect with google or github to [lamin.ai](https://lamin.ai/login), then be sure to connect before running anything (or before starting a notebook): `lamin login <email> --key <API-key>`. Follow the instructions on [their website](https://docs.lamin.ai/guide).
-
-=======
->>>>>>> 1bca0c4b
 ## Usage
 
 ### scPRINT's basic commands
